--- conflicted
+++ resolved
@@ -4,7 +4,6 @@
 import ProtectedRoute from "./components/Auth/ProtectedRoute";
 import Navigation from "./components/Navigation";
 import TestComponent from "./components/TestComponent";
-<<<<<<< HEAD
 import AdminPanel from "./components/Admin/AdminPanel";
 import UsersList from "./components/Admin/UsersList";
 import { Toaster } from "sonner";
@@ -13,10 +12,7 @@
 import Unauthorized from "./components/Unauthorized";
 import { UserProfileLoader } from "./context/UserProfileLoader";
 import TeamList from "./components/Admin/TeamList";
-=======
-import AdminPanel from "./components/AdminPanel";
 import ItemsList from "./components/Items/ItemsList";
->>>>>>> ed562d37
 
 function App() {
 
@@ -45,7 +41,6 @@
                     <AdminPanel />
                   </ProtectedRoute>
                 }
-<<<<<<< HEAD
               >
                 {/* nesting routes inside admin path */}
                 <Route index element={<AdminDashboard />} />
@@ -54,8 +49,6 @@
 
               </Route>
               <Route path="/unauthorized" element={<Unauthorized />} />
-=======
-              />
 
               <Route
                 path="/storage"
@@ -63,7 +56,6 @@
                   <ItemsList />   
                 }
               />
->>>>>>> ed562d37
               {/* Other routes... */}
             </Routes>
           </main>
