import { useAppSelector } from "@/store/hooks";
<<<<<<< HEAD
import {
  Accordion,
  AccordionContent,
  AccordionItem,
  AccordionTrigger,
} from "./ui/accordion";
import { Separator } from "./ui/separator";
=======
import { Accordion, AccordionContent, AccordionItem, AccordionTrigger } from "./ui/accordion";
>>>>>>> 61bd2f16
import { selectSelectedUser } from "@/store/slices/usersSlice";

export const UserGuide: React.FC = () => {
  const selectedUser = useAppSelector(selectSelectedUser);
  const isAdmin = ["admin", "superVera"].includes(selectedUser?.role ?? "");

  return (
    <div className="w-full max-w-6xl mx-auto px-4 sm:px-6 md:px-8 m-10 gap-20 box-shadow-lg rounded-lg bg-white">
      {/* Guidelines */}
      <div className="flex flex-col items-start">
        <section className="w-full max-w-xl px-4 sm:px-6 md:px-8 mx-auto mb-10">
          <h2 className="text-2xl font-bold text-center mb-6">User Guide</h2>
          <Accordion type="single" collapsible className="w-full mb-10">
            <AccordionItem value="user-1">
              <AccordionTrigger>How to Get Started</AccordionTrigger>
              <AccordionContent>
                <ol className="list-decimal ml-6 space-y-2 text-gray-700">
                  <li>
                    Go to the <strong>Login</strong> page ➡️
                  </li>
                  <li>
                    You can register or create your account using Google email.
                  </li>
                  <li>
                    After logging in, navigate to the{" "}
                    <strong>Storage Items</strong> section.
                  </li>
                  <li>
                    Use filters based on your needs:
                    <ul className="list-disc ml-6">
                      <li>Price</li>
                      <li>Rating</li>
                      <li>Tags</li>
                    </ul>
                  </li>
                  <li>
                    Search items by:
                    <ul className="list-disc ml-6">
                      <li>Name</li>
                      <li>Category</li>
                      <li>Tags</li>
                      <li>Description</li>
                    </ul>
                  </li>
                  <li>
                    Select the <strong>Start Date</strong> and{" "}
                    <strong>End Date</strong> to check availability.
                  </li>
                </ol>
              </AccordionContent>
            </AccordionItem>

            <AccordionItem value="user-2">
              <AccordionTrigger>How to Order</AccordionTrigger>
              <AccordionContent>
                <ol className="list-decimal ml-6 space-y-2 text-gray-700">
                  <li>
                    Browse our storage options, select the items, and add them
                    to your cart.
                  </li>
                  <li>
                    <strong>Payment Process:</strong> After checkout, you will
                    receive an invoice in PDF format.
                  </li>
                  <li>
                    <strong>Booking Confirmation:</strong> Your confirmation
                    will be included in the invoice.
                  </li>
                  <li>
                    <strong>Item Pick-Up:</strong> Our team will guide you on
                    collection procedures.
                  </li>
                  <li>
                    <strong>Support:</strong> For questions, visit the 'Help'
                    section.
                  </li>
                </ol>
              </AccordionContent>
            </AccordionItem>
          </Accordion>

<<<<<<< HEAD
          <Separator className="my-10" />
          {isAdmin && (
            <>
              <h2 className="text-2xl font-bold text-center mb-6">
                Admin Guide
              </h2>
              <Accordion type="single" collapsible className="w-full mb-10">
                <AccordionItem value="admin-1">
                  <AccordionTrigger>Dashboard Overview</AccordionTrigger>
                  <AccordionContent>
                    <p>
                      Click on <strong>Admin Panel</strong> to manage:
                    </p>
                    <ul className="list-disc ml-6 space-y-1 text-gray-700">
                      <li>Users</li>
                      <li>Teams</li>
                      <li>Orders</li>
                      <li>Items</li>
                      <li>Tags</li>
                      <li>Settings</li>
                    </ul>
                  </AccordionContent>
                </AccordionItem>
=======
      {isAdmin && (
        <>
        <h2 className="text-2xl font-bold text-center mb-6">Admin Guide</h2>
        <Accordion type="single" collapsible className="w-full mb-10">
          <AccordionItem value="admin-1">
            <AccordionTrigger>Dashboard Overview</AccordionTrigger>
            <AccordionContent>
              <p>Click on <strong>Admin Panel</strong> to manage:</p>
              <ul className="list-disc ml-6 space-y-1 text-gray-700">
                <li>Users</li>
                <li>Teams</li>
                <li>Orders</li>
                <li>Items</li>
                <li>Tags</li>
                <li>Settings</li>
              </ul>
            </AccordionContent>
          </AccordionItem>
>>>>>>> 61bd2f16

                <AccordionItem value="admin-2">
                  <AccordionTrigger>Users & Teams</AccordionTrigger>
                  <AccordionContent>
                    <p>
                      <strong>Users:</strong> Add, edit, or delete users.
                    </p>
                    <p>
                      <strong>Teams:</strong> Manage team members and assign
                      roles.
                    </p>
                    <ul className="list-disc ml-6 space-y-1 text-gray-700">
                      <li>Add/Edit/Delete members</li>
                      <li>Assign roles (Admin or SuperAdmin)</li>
                      <li>Set Name, Email, Phone, and Role</li>
                    </ul>
                  </AccordionContent>
                </AccordionItem>

                <AccordionItem value="admin-3">
                  <AccordionTrigger>Item & Tag Management</AccordionTrigger>
                  <AccordionContent>
                    <p>
                      <strong>Items:</strong> Add, edit, hide, or remove items.
                    </p>
                    <p>
                      Include details such as name (EN/FIN), location, price,
                      quantity, availability, and tags.
                    </p>
                    <p>
                      <strong>Tags:</strong> Create/edit/delete tags in both
                      English and Finnish.
                    </p>
                  </AccordionContent>
                </AccordionItem>

<<<<<<< HEAD
                <AccordionItem value="admin-4">
                  <AccordionTrigger>Orders</AccordionTrigger>
                  <AccordionContent>
                    <ul className="list-disc ml-6 space-y-1 text-gray-700">
                      <li>View all customer orders</li>
                      <li>Refresh the order list</li>
                      <li>View or delete specific orders</li>
                    </ul>
                  </AccordionContent>
                </AccordionItem>
              </Accordion>
              <Separator className="my-10" />
            </>
          )}
        </section>
=======
          <AccordionItem value="admin-4">
            <AccordionTrigger>Orders</AccordionTrigger>
            <AccordionContent>
              <ul className="list-disc ml-6 space-y-1 text-gray-700">
                <li>View all customer orders</li>
                <li>Refresh the order list</li>
                <li>View or delete specific orders</li>
              </ul>
            </AccordionContent>
          </AccordionItem>
        </Accordion>
      </>
    )}
        
      </section>
>>>>>>> 61bd2f16
      </div>

      {/* FAQ Section */}
      <div className="flex flex-col items-start">
<<<<<<< HEAD
        <section className="w-full max-w-xl px-4 sm:px-6 md:px-8 mx-auto mb-20">
          <h2 className="text-2xl font-bold text-center mb-6">
            Frequently Asked Questions
          </h2>
          <Accordion type="single" collapsible className="w-full">
            <AccordionItem value="q1" className="w-full">
              <AccordionTrigger className="w-full text-left">
                Do you deliver to LARP event locations?
              </AccordionTrigger>
              <AccordionContent className="w-full text-base text-gray-700 whitespace-pre-wrap break-words">
                Yes! We offer delivery and pickup options for most major LARP
                events in Finland.
              </AccordionContent>
            </AccordionItem>
=======
      <section className="w-full max-w-xl px-4 sm:px-6 md:px-8 mx-auto mb-10">
        <h2 className="text-2xl font-bold text-center mb-6">Frequently Asked Questions</h2>
        <Accordion type="single" collapsible className="w-full">
          
          <AccordionItem value="q1" className="w-full">
            <AccordionTrigger className="w-full text-left">
              Do you deliver to LARP event locations?
            </AccordionTrigger>
            <AccordionContent className="w-full text-base text-gray-700 whitespace-pre-wrap break-words">
              Yes! We offer delivery and pickup options for most major LARP events in Finland.
            </AccordionContent>
          </AccordionItem>

          <AccordionItem value="q2" className="w-full">
            <AccordionTrigger className="w-full text-left">
              Can I reserve items in advance?
            </AccordionTrigger>
            <AccordionContent className="w-full text-base text-gray-700 whitespace-pre-wrap break-words">
              Absolutely. We recommend booking at least 2 weeks before your event to ensure availability.
            </AccordionContent>
          </AccordionItem>
>>>>>>> 61bd2f16

            <AccordionItem value="q2" className="w-full">
              <AccordionTrigger className="w-full text-left">
                Can I reserve items in advance?
              </AccordionTrigger>
              <AccordionContent className="w-full text-base text-gray-700 whitespace-pre-wrap break-words">
                Absolutely. We recommend booking at least 2 weeks before your
                event to ensure availability.
              </AccordionContent>
            </AccordionItem>

            <AccordionItem value="q3" className="w-full">
              <AccordionTrigger className="w-full text-left">
                What happens if something breaks?
              </AccordionTrigger>
              <AccordionContent className="w-full text-base text-gray-700 whitespace-pre-wrap break-words">
                Accidents happen. We assess damage case by case. Some wear is
                expected, malicious damage may incur fees.
              </AccordionContent>
            </AccordionItem>

            <AccordionItem value="q4" className="w-full">
              <AccordionTrigger className="w-full text-left">
                Some other question?
              </AccordionTrigger>
              <AccordionContent className="w-full text-base text-gray-700 whitespace-pre-wrap break-words">
                Lorem ipsum dolor sit amet consectetur adipisicing elit.
                Sapiente magni placeat sed dolorem impedit voluptates iure
                possimus odit quam illum omnis ipsum, earum, reiciendis
                blanditiis itaque esse quidem porro vero.
              </AccordionContent>
            </AccordionItem>

            <AccordionItem value="q5" className="w-full">
              <AccordionTrigger className="w-full text-left">
                Lorem Ipsum?
              </AccordionTrigger>
              <AccordionContent className="w-full text-base text-gray-700 whitespace-pre-wrap break-words">
                Lorem ipsum dolor sit amet consectetur adipisicing elit.
                Sapiente magni placeat sed dolorem impedit voluptates iure
                possimus odit quam illum omnis ipsum, earum, reiciendis
                blanditiis itaque esse quidem porro vero.
              </AccordionContent>
            </AccordionItem>
          </Accordion>
        </section>
      </div>
    </div>
  );
};<|MERGE_RESOLUTION|>--- conflicted
+++ resolved
@@ -1,15 +1,10 @@
 import { useAppSelector } from "@/store/hooks";
-<<<<<<< HEAD
 import {
   Accordion,
   AccordionContent,
   AccordionItem,
   AccordionTrigger,
 } from "./ui/accordion";
-import { Separator } from "./ui/separator";
-=======
-import { Accordion, AccordionContent, AccordionItem, AccordionTrigger } from "./ui/accordion";
->>>>>>> 61bd2f16
 import { selectSelectedUser } from "@/store/slices/usersSlice";
 
 export const UserGuide: React.FC = () => {
@@ -91,8 +86,6 @@
             </AccordionItem>
           </Accordion>
 
-<<<<<<< HEAD
-          <Separator className="my-10" />
           {isAdmin && (
             <>
               <h2 className="text-2xl font-bold text-center mb-6">
@@ -115,26 +108,6 @@
                     </ul>
                   </AccordionContent>
                 </AccordionItem>
-=======
-      {isAdmin && (
-        <>
-        <h2 className="text-2xl font-bold text-center mb-6">Admin Guide</h2>
-        <Accordion type="single" collapsible className="w-full mb-10">
-          <AccordionItem value="admin-1">
-            <AccordionTrigger>Dashboard Overview</AccordionTrigger>
-            <AccordionContent>
-              <p>Click on <strong>Admin Panel</strong> to manage:</p>
-              <ul className="list-disc ml-6 space-y-1 text-gray-700">
-                <li>Users</li>
-                <li>Teams</li>
-                <li>Orders</li>
-                <li>Items</li>
-                <li>Tags</li>
-                <li>Settings</li>
-              </ul>
-            </AccordionContent>
-          </AccordionItem>
->>>>>>> 61bd2f16
 
                 <AccordionItem value="admin-2">
                   <AccordionTrigger>Users & Teams</AccordionTrigger>
@@ -171,7 +144,6 @@
                   </AccordionContent>
                 </AccordionItem>
 
-<<<<<<< HEAD
                 <AccordionItem value="admin-4">
                   <AccordionTrigger>Orders</AccordionTrigger>
                   <AccordionContent>
@@ -183,33 +155,14 @@
                   </AccordionContent>
                 </AccordionItem>
               </Accordion>
-              <Separator className="my-10" />
             </>
           )}
         </section>
-=======
-          <AccordionItem value="admin-4">
-            <AccordionTrigger>Orders</AccordionTrigger>
-            <AccordionContent>
-              <ul className="list-disc ml-6 space-y-1 text-gray-700">
-                <li>View all customer orders</li>
-                <li>Refresh the order list</li>
-                <li>View or delete specific orders</li>
-              </ul>
-            </AccordionContent>
-          </AccordionItem>
-        </Accordion>
-      </>
-    )}
-        
-      </section>
->>>>>>> 61bd2f16
       </div>
 
       {/* FAQ Section */}
       <div className="flex flex-col items-start">
-<<<<<<< HEAD
-        <section className="w-full max-w-xl px-4 sm:px-6 md:px-8 mx-auto mb-20">
+        <section className="w-full max-w-xl px-4 sm:px-6 md:px-8 mx-auto mb-10">
           <h2 className="text-2xl font-bold text-center mb-6">
             Frequently Asked Questions
           </h2>
@@ -223,29 +176,6 @@
                 events in Finland.
               </AccordionContent>
             </AccordionItem>
-=======
-      <section className="w-full max-w-xl px-4 sm:px-6 md:px-8 mx-auto mb-10">
-        <h2 className="text-2xl font-bold text-center mb-6">Frequently Asked Questions</h2>
-        <Accordion type="single" collapsible className="w-full">
-          
-          <AccordionItem value="q1" className="w-full">
-            <AccordionTrigger className="w-full text-left">
-              Do you deliver to LARP event locations?
-            </AccordionTrigger>
-            <AccordionContent className="w-full text-base text-gray-700 whitespace-pre-wrap break-words">
-              Yes! We offer delivery and pickup options for most major LARP events in Finland.
-            </AccordionContent>
-          </AccordionItem>
-
-          <AccordionItem value="q2" className="w-full">
-            <AccordionTrigger className="w-full text-left">
-              Can I reserve items in advance?
-            </AccordionTrigger>
-            <AccordionContent className="w-full text-base text-gray-700 whitespace-pre-wrap break-words">
-              Absolutely. We recommend booking at least 2 weeks before your event to ensure availability.
-            </AccordionContent>
-          </AccordionItem>
->>>>>>> 61bd2f16
 
             <AccordionItem value="q2" className="w-full">
               <AccordionTrigger className="w-full text-left">
