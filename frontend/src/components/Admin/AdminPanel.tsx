--- conflicted
+++ resolved
@@ -106,7 +106,6 @@
             dataCy="admin-nav-roles"
           />
 
-<<<<<<< HEAD
           {/* Add the new Organizations link */}
           <SidebarLink
             to="/admin/organizations"
@@ -116,16 +115,16 @@
             }
             dataCy="admin-nav-organizations"
           />
-=======
+
           {/* Organization Locations - accessible to storage managers and above */}
           {canManageLocations && (
             <SidebarLink
               to="/admin/locations"
               icon={<MapPin className="w-5 h-5" />}
               label="Locations"
+              dataCy="admin-nav-locations"
             />
           )}
->>>>>>> 25feb76d
 
           <SidebarLink
             to="/profile"
