--- conflicted
+++ resolved
@@ -256,20 +256,15 @@
             referencedRelation: "user_profiles";
             referencedColumns: ["id"];
           },
-<<<<<<< HEAD
-        ];
-      };
-=======
-          {
-            foreignKeyName: "invoices_user_id_fkey"
-            columns: ["user_id"]
-            isOneToOne: false
-            referencedRelation: "view_user_ban_status"
-            referencedColumns: ["id"]
-          },
-        ]
-      }
->>>>>>> ed47a7df
+          {
+            foreignKeyName: "invoices_user_id_fkey";
+            columns: ["user_id"];
+            isOneToOne: false;
+            referencedRelation: "view_user_ban_status";
+            referencedColumns: ["id"];
+          },
+        ];
+      };
       organization_items: {
         Row: {
           created_at: string | null;
@@ -1155,7 +1150,6 @@
           user_id: string;
         };
         Update: {
-<<<<<<< HEAD
           address_type?: string;
           city?: string;
           country?: string;
@@ -1270,122 +1264,6 @@
           },
         ];
       };
-=======
-          address_type?: string
-          city?: string
-          country?: string
-          created_at?: string | null
-          id?: string
-          is_default?: boolean | null
-          postal_code?: string
-          street_address?: string
-          updated_at?: string | null
-          user_id?: string
-        }
-        Relationships: []
-      }
-      user_ban_history: {
-        Row: {
-          action: string
-          affected_assignments: Json | null
-          ban_reason: string | null
-          ban_type: string
-          banned_at: string | null
-          banned_by: string
-          created_at: string | null
-          id: string
-          is_permanent: boolean | null
-          notes: string | null
-          organization_id: string | null
-          role_assignment_id: string | null
-          unbanned_at: string | null
-          user_id: string
-        }
-        Insert: {
-          action: string
-          affected_assignments?: Json | null
-          ban_reason?: string | null
-          ban_type: string
-          banned_at?: string | null
-          banned_by: string
-          created_at?: string | null
-          id?: string
-          is_permanent?: boolean | null
-          notes?: string | null
-          organization_id?: string | null
-          role_assignment_id?: string | null
-          unbanned_at?: string | null
-          user_id: string
-        }
-        Update: {
-          action?: string
-          affected_assignments?: Json | null
-          ban_reason?: string | null
-          ban_type?: string
-          banned_at?: string | null
-          banned_by?: string
-          created_at?: string | null
-          id?: string
-          is_permanent?: boolean | null
-          notes?: string | null
-          organization_id?: string | null
-          role_assignment_id?: string | null
-          unbanned_at?: string | null
-          user_id?: string
-        }
-        Relationships: [
-          {
-            foreignKeyName: "user_ban_history_banned_by_fkey"
-            columns: ["banned_by"]
-            isOneToOne: false
-            referencedRelation: "user_profiles"
-            referencedColumns: ["id"]
-          },
-          {
-            foreignKeyName: "user_ban_history_banned_by_fkey"
-            columns: ["banned_by"]
-            isOneToOne: false
-            referencedRelation: "view_user_ban_status"
-            referencedColumns: ["id"]
-          },
-          {
-            foreignKeyName: "user_ban_history_organization_id_fkey"
-            columns: ["organization_id"]
-            isOneToOne: false
-            referencedRelation: "organizations"
-            referencedColumns: ["id"]
-          },
-          {
-            foreignKeyName: "user_ban_history_role_assignment_id_fkey"
-            columns: ["role_assignment_id"]
-            isOneToOne: false
-            referencedRelation: "user_organization_roles"
-            referencedColumns: ["id"]
-          },
-          {
-            foreignKeyName: "user_ban_history_role_assignment_id_fkey"
-            columns: ["role_assignment_id"]
-            isOneToOne: false
-            referencedRelation: "view_user_roles_with_details"
-            referencedColumns: ["assignment_id"]
-          },
-          {
-            foreignKeyName: "user_ban_history_user_id_fkey"
-            columns: ["user_id"]
-            isOneToOne: false
-            referencedRelation: "user_profiles"
-            referencedColumns: ["id"]
-          },
-          {
-            foreignKeyName: "user_ban_history_user_id_fkey"
-            columns: ["user_id"]
-            isOneToOne: false
-            referencedRelation: "view_user_ban_status"
-            referencedColumns: ["id"]
-          },
-        ]
-      }
->>>>>>> ed47a7df
       user_organization_roles: {
         Row: {
           created_at: string | null;
@@ -1498,7 +1376,6 @@
             referencedColumns: ["id"];
           },
           {
-<<<<<<< HEAD
             foreignKeyName: "user_roles_profile_id_fkey";
             columns: ["profile_id"];
             isOneToOne: true;
@@ -1508,17 +1385,6 @@
         ];
       };
     };
-=======
-            foreignKeyName: "user_roles_profile_id_fkey"
-            columns: ["profile_id"]
-            isOneToOne: true
-            referencedRelation: "view_user_ban_status"
-            referencedColumns: ["id"]
-          },
-        ]
-      }
-    }
->>>>>>> ed47a7df
     Views: {
       view_bookings_with_user_info: {
         Row: {
@@ -1585,7 +1451,6 @@
             referencedRelation: "storage_locations";
             referencedColumns: ["id"];
           },
-<<<<<<< HEAD
         ];
       };
       view_user_ban_status: {
@@ -1610,32 +1475,6 @@
         };
         Relationships: [];
       };
-=======
-        ]
-      }
-      view_user_ban_status: {
-        Row: {
-          active_roles_count: number | null
-          ban_reason: string | null
-          ban_status: string | null
-          banned_at: string | null
-          banned_by: string | null
-          banned_by_email: string | null
-          banned_by_name: string | null
-          email: string | null
-          full_name: string | null
-          id: string | null
-          inactive_roles_count: number | null
-          is_permanent: boolean | null
-          latest_action: string | null
-          latest_ban_type: string | null
-          unbanned_at: string | null
-          user_created_at: string | null
-          visible_name: string | null
-        }
-        Relationships: []
-      }
->>>>>>> ed47a7df
       view_user_roles_with_details: {
         Row: {
           assigned_at: string | null;
@@ -1705,7 +1544,6 @@
         Returns: Json;
       };
       get_full_user_order: {
-<<<<<<< HEAD
         Args: { in_user_id: string; in_offset?: number; in_limit?: number };
         Returns: Json;
       };
@@ -1724,26 +1562,6 @@
           role_assignment_id: string;
         }[];
       };
-=======
-        Args: { in_user_id: string; in_offset?: number; in_limit?: number }
-        Returns: Json
-      }
-      get_latest_ban_record: {
-        Args: { check_user_id: string }
-        Returns: {
-          id: string
-          ban_type: string
-          action: string
-          ban_reason: string
-          is_permanent: boolean
-          banned_by: string
-          banned_at: string
-          unbanned_at: string
-          organization_id: string
-          role_assignment_id: string
-        }[]
-      }
->>>>>>> ed47a7df
       get_request_user_id: {
         Args: Record<PropertyKey, never>;
         Returns: string;
@@ -1758,7 +1576,6 @@
       get_user_roles: {
         Args: { user_uuid: string };
         Returns: {
-<<<<<<< HEAD
           id: string;
           user_id: string;
           organization_id: string;
@@ -1786,35 +1603,6 @@
         };
         Returns: boolean;
       };
-=======
-          id: string
-          user_id: string
-          organization_id: string
-          role_id: string
-          is_active: boolean
-          created_at: string
-          role_name: string
-          organization_name: string
-          organization_slug: string
-        }[]
-      }
-      is_user_banned_for_app: {
-        Args: { check_user_id: string }
-        Returns: boolean
-      }
-      is_user_banned_for_org: {
-        Args: { check_user_id: string; check_org_id: string }
-        Returns: boolean
-      }
-      is_user_banned_for_role: {
-        Args: {
-          check_user_id: string
-          check_org_id: string
-          check_role_id: string
-        }
-        Returns: boolean
-      }
->>>>>>> ed47a7df
       update_user_jwt_on_role_change_for_user: {
         Args: { target_user_id: string };
         Returns: undefined;
