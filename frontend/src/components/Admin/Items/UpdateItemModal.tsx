--- conflicted
+++ resolved
@@ -10,7 +10,7 @@
   DialogFooter,
 } from "@/components/ui/dialog";
 import { useAppDispatch } from "@/store/hooks";
-import { selectItemsLoading, updateItem } from "@/store/slices/itemsSlice";
+import { fetchAllItems, selectItemsLoading, updateItem } from "@/store/slices/itemsSlice";
 import { Item, ItemImageAvailabilityInfo } from "@/types";
 import { toast } from "sonner";
 import { Switch } from "@/components/ui/switch";
@@ -68,16 +68,9 @@
   }, [initialData]);
 
   useEffect(() => {
-<<<<<<< HEAD
     if (!tags || tags.length === 0) dispatch(fetchAllTags({ limit: 20 }));
     if (locations.length === 0) dispatch(fetchAllLocations({ limit: 20 }));
   }, [dispatch, locations.length, formData.id, tags]);
-=======
-    void dispatch(fetchAllTags({ limit: 20 }));
-    void dispatch(fetchTagsForItem(formData.id)); // fetch tags for this item
-    void dispatch(fetchAllLocations({ limit: 20 }));
-  }, [dispatch, formData.id]);
->>>>>>> c9683613
 
   useEffect(() => {
     if (selectedTags) {
@@ -162,15 +155,6 @@
     setLoading(true);
 
     try {
-<<<<<<< HEAD
-      // Create a clean copy of the data without the properties that should not be sent
-      const cleanedData = { ...formData };
-      // Remove properties that don't exist as columns in the database table
-      delete cleanedData.storage_item_tags;
-      delete cleanedData.tagIds;
-      if ("storage_locations" in cleanedData)
-        delete cleanedData.storage_locations;
-=======
       // Clean the data by only including the fields that should be sent to the database
       const {
         // Remove joined/computed fields that exist on Item type
@@ -182,7 +166,6 @@
         average_rating: _average_rating,
         ...cleanedData
       } = formData;
->>>>>>> c9683613
 
       // Only send the core database fields
       const updateData = {
@@ -196,21 +179,13 @@
         translations: cleanedData.translations,
       };
 
-<<<<<<< HEAD
-=======
-      console.log("Sending cleaned update data:", updateData);
-
->>>>>>> c9683613
       await dispatch(
         updateItem({ id: formData.id, data: updateData }),
       ).unwrap();
       await dispatch(
         assignTagToItem({ itemId: formData.id, tagIds: localSelectedTags }),
       ).unwrap();
-<<<<<<< HEAD
-=======
       void dispatch(fetchAllItems({ page: 1, limit: 10 })); // Refresh items list after update
->>>>>>> c9683613
       toast.success(t.updateItemModal.messages.success[lang]);
       onClose();
     } catch (error) {
