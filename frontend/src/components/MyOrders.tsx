import { useEffect, useState } from "react";
import { useAppDispatch, useAppSelector } from "@/store/hooks";
import {
  getUserOrders,
  selectOrdersLoading,
  selectOrdersError,
  selectUserOrders,
  updateOrder,
  deleteOrder,
  cancelOrder,
} from "@/store/slices/ordersSlice";
import { BookingOrder, BookingItem } from "@/types";
import { PaginatedDataTable } from "@/components/ui/data-table-paginated";
import { ColumnDef } from "@tanstack/react-table";
import { Button } from "./ui/button";
import { Badge } from "./ui/badge";
import { Dialog, DialogContent, DialogHeader, DialogTitle } from "./ui/dialog";
import { LoaderCircle } from "lucide-react";
import { toast } from "sonner";
import { useNavigate } from "react-router-dom";
import { selectSelectedUser } from "@/store/slices/usersSlice";
import OrderCancelButton from "./OrderCancelButton";
import OrderDetailsButton from "./Admin/OrderDetailsButton";
import { DataTable } from "./ui/data-table";
import {
  Accordion,
  AccordionContent,
  AccordionItem,
  AccordionTrigger,
} from "@/components/ui/accordion";
import { useIsMobile } from "@/hooks/use-mobile";
<<<<<<< HEAD
import { useLanguage } from "@/context/LanguageContext";
import { t } from "@/translations";
import { useFormattedDate } from "@/hooks/useFormattedDate";
=======
import OrderEditButton from "./OrderEditButton";
import { Label } from "./ui/label";
import { Input } from "./ui/input";
import { Popover, PopoverContent, PopoverTrigger } from "./ui/popover";
import DatePickerButton from "./ui/DatePickerButton";
import { Calendar } from "./ui/calendar";
>>>>>>> 264a978b

const MyOrders = () => {
  const dispatch = useAppDispatch();
  const navigate = useNavigate();
  const user = useAppSelector(selectSelectedUser);
  const orders = useAppSelector(selectUserOrders);
  const loading = useAppSelector(selectOrdersLoading);
  const error = useAppSelector(selectOrdersError);
  const [selectedOrder, setSelectedOrder] = useState<BookingOrder | null>(null);
  const [showDetailsModal, setShowDetailsModal] = useState(false);
  const [searchQuery, setSearchQuery] = useState("");
  const [statusFilter, setStatusFilter] = useState("all");
  const [editingOrder, setEditingOrder] = useState<BookingOrder | null>(null);
  const [editFormItems, setEditFormItems] = useState<BookingItem[]>([]);
  const [showEditModal, setShowEditModal] = useState(false);
  const [globalStartDate, setGlobalStartDate] = useState<string | null>(null);
  const [globalEndDate, setGlobalEndDate] = useState<string | null>(null);
  const [itemQuantities, setItemQuantities] = useState<Record<string, number>>({});
  const [startPickerOpen, setStartPickerOpen] = useState(false);
  const [endPickerOpen, setEndPickerOpen] = useState(false);
  const today = new Date();
  today.setHours(0, 0, 0, 0);

  const isMobile = useIsMobile();

  // Translation
  const { lang } = useLanguage();
  const { formatDate: formatDateLocalized } = useFormattedDate();

  useEffect(() => {
    // Redirect if not authenticated
    if (!user?.id) {
      toast.error(t.myOrders.error.loginRequired[lang]);
      navigate("/login");
      return;
    }

<<<<<<< HEAD
    dispatch(getUserOrders(user.id));
  }, [dispatch, navigate, user, lang]);
=======
    if (user?.id) {
      if (user?.id) {
        dispatch(getUserOrders(user.id));
      }
    }
  }, [dispatch, navigate, user]);
>>>>>>> 264a978b

  // Apply filters to orders
  const filteredOrders = orders.filter((order) => {
    // Filter by status
    if (statusFilter !== "all" && order.status !== statusFilter) {
      return false;
    }

    // Filter by search query (order number)
    if (searchQuery) {
      const query = searchQuery.toLowerCase();
      const orderNumber = String(order.order_number || "").toLowerCase();

      return orderNumber.includes(query);
    }

    return true;
  });

  const formatDate = (dateString?: string): string => {
    if (!dateString) return "N/A";
    return formatDateLocalized(new Date(dateString), "d MMM yyyy");
  };

  const handleViewDetails = (order: BookingOrder) => {
    setSelectedOrder(order);
    setShowDetailsModal(true);
  };

  const handleEditOrder = (order: BookingOrder) => {
    setItemQuantities(
      Object.fromEntries(order.order_items.map(item => [String(item.id), item.quantity]))
    );    
    setGlobalStartDate(order.order_items?.[0]?.start_date ?? null);
    setGlobalEndDate(order.order_items?.[0]?.end_date ?? null);
    setEditingOrder(order);
    setEditFormItems(order.order_items || []);
    setShowEditModal(true);
  };

  const handleSubmitEdit = async () => {
    if (!editingOrder) return;

    const updatedItems = editFormItems.map(item => ({
      ...item,
      quantity: item.id !== undefined ? itemQuantities[item.id] ?? item.quantity : item.quantity,
      start_date: globalStartDate || item.start_date,
      end_date: globalEndDate || item.end_date,
    })).filter(item => item.quantity > 0);
  
    if (updatedItems.length === 0) {
      try {
        dispatch(updateOrder({
          orderId: editingOrder.id,
          items: updatedItems,
        }));
        dispatch(cancelOrder(editingOrder.id))
        toast.warning("All items removed — order cancelled.");
        if (user?.id) {
          dispatch(getUserOrders(user.id));
        }
      } catch {
        toast.error("Failed to cancel order.");
      } finally {
        setShowEditModal(false);
        setEditingOrder(null);
      }
      return;
    }
  
    try {
      await dispatch(updateOrder({
        orderId: editingOrder.id,
        items: updatedItems,
      })).unwrap();
  
      toast.success("Order updated!");
      setShowEditModal(false);
      setEditingOrder(null);
      if (user?.id) {
        dispatch(getUserOrders(user.id));
      }
    } catch (err) {
      toast.error("Failed to update order");
    }
  };

  // Render a status badge with appropriate color
  const StatusBadge = ({ status }: { status?: string }) => {
    if (!status)
      return <Badge variant="outline">{t.myOrders.status.unknown[lang]}</Badge>;

    switch (status) {
      case "pending":
        return (
          <Badge
            variant="outline"
            className="bg-yellow-100 text-yellow-800 border-yellow-300"
          >
            {t.myOrders.status.pending[lang]}
          </Badge>
        );
      case "confirmed":
        return (
          <Badge
            variant="outline"
            className="bg-green-100 text-green-800 border-green-300"
          >
            {t.myOrders.status.confirmed[lang]}
          </Badge>
        );
      case "cancelled":
        return (
          <Badge
            variant="outline"
            className="bg-red-100 text-red-800 border-red-300"
          >
            {t.myOrders.status.cancelled[lang]}
          </Badge>
        );
      case "cancelled by user":
        return (
          <Badge
            variant="outline"
            className="bg-red-100 text-red-800 border-red-300"
          >
            {t.myOrders.status.cancelledByUser[lang]}
          </Badge>
        );
      case "completed":
        return (
          <Badge
            variant="outline"
            className="bg-blue-100 text-blue-800 border-blue-300"
          >
            {t.myOrders.status.completed[lang]}
          </Badge>
        );
      default:
        return <Badge variant="outline">{status}</Badge>;
    }
  };

  const columns: ColumnDef<BookingOrder>[] = [
    {
      accessorKey: "order_number",
      header: t.myOrders.columns.orderNumber[lang],
    },
    {
      accessorKey: "status",
      header: t.myOrders.columns.status[lang],
      cell: ({ row }) => <StatusBadge status={row.original.status} />,
    },
    {
      accessorKey: "created_at",
      header: t.myOrders.columns.date[lang],
      cell: ({ row }) => formatDate(row.original.created_at),
    },
    {
      accessorKey: "final_amount",
      header: t.myOrders.columns.total[lang],
      cell: ({ row }) => `€${row.original.final_amount?.toFixed(2) || "0.00"}`,
    },
    {
      id: "actions",
      cell: ({ row }) => {
        const order = row.original;
        const isPending = order.status === "pending";

        return (
          <div className="flex space-x-2">
            <OrderDetailsButton
              order={order}
              onViewDetails={handleViewDetails}
            />

            {isPending && (
              <>
                <OrderEditButton
                  order={order}
                  onEdit={handleEditOrder}
                />
                <OrderCancelButton
                  id={order.id}
                  closeModal={() => setShowDetailsModal(false)}
                />
              </>
            )}
          </div>
        );
      },
    },
  ];

  const bookingColumns: ColumnDef<BookingItem>[] = [
    {
      accessorKey: "item_name",
      header: t.myOrders.columns.item[lang],
      cell: ({ row }) =>
        (row.original.item_name || `Item ${row.original.item_id}`)
          .charAt(0)
          .toUpperCase() +
        (row.original.item_name || `Item ${row.original.item_id}`).slice(1),
    },
    {
      accessorKey: "quantity",
      header: t.myOrders.columns.quantity[lang],
    },
    {
      accessorKey: "start_date",
      header: t.myOrders.columns.startDate[lang],
      cell: ({ row }) => formatDate(row.original.start_date),
    },
    {
      accessorKey: "end_date",
      header: t.myOrders.columns.endDate[lang],
      cell: ({ row }) => formatDate(row.original.end_date),
    },
    {
      accessorKey: "subtotal",
      header: t.myOrders.columns.subtotal[lang],
      cell: ({ row }) => `€${row.original.subtotal?.toFixed(2) || "0.00"}`,
    },
  ];

  if (loading) {
    return (
      <div className="flex justify-center items-center p-8">
        <LoaderCircle className="animate-spin h-8 w-8 mr-2" />
        <span>{t.myOrders.loading[lang]}</span>
      </div>
    );
  }

  if (error) {
    return (
      <div className="text-red-500 text-center p-8">
        <p>{t.myOrders.error.loadingError[lang]}</p>
        <p className="text-sm">{error}</p>
        <Button
          onClick={() => {
            if (!user?.id) {
              toast.error(t.myOrders.error.loginRequired[lang]);
              return;
            }
            dispatch(getUserOrders(user.id));
          }}
          className="mt-4"
        >
          {t.myOrders.buttons.tryAgain[lang]}
        </Button>
      </div>
    );
  }

  return (
    <div className="w-full max-w-6xl mx-auto px-4 sm:px-6 md:px-8 m-10 gap-20 box-shadow-lg rounded-lg">
      <div className="space-y-4">
        {/* Filtering UI */}
        <div className="flex flex-wrap gap-4 items-center justify-between">
          <div className="flex gap-4 items-center">
            <input
              type="text"
              placeholder={t.myOrders.filter.searchPlaceholder[lang]}
              value={searchQuery}
              onChange={(e) => setSearchQuery(e.target.value)}
              className="w-full text-sm p-2 bg-white rounded-md sm:max-w-md focus:outline-none focus:ring-1 focus:ring-[var(--secondary)] focus:border-[var(--secondary)]"
            />
            <select
              value={statusFilter}
              onChange={(e) => setStatusFilter(e.target.value)}
              className="select bg-white text-sm p-2 rounded-md focus:outline-none focus:ring-1 focus:ring-[var(--secondary)] focus:border-[var(--secondary)]"
            >
              <option value="all">{t.myOrders.filter.allStatuses[lang]}</option>
              <option value="pending">{t.myOrders.status.pending[lang]}</option>
              <option value="confirmed">
                {t.myOrders.status.confirmed[lang]}
              </option>
              <option value="cancelled">
                {t.myOrders.status.cancelled[lang]}
              </option>
              <option value="rejected">
                {t.myOrders.status.rejected[lang]}
              </option>
              <option value="completed">
                {t.myOrders.status.completed[lang]}
              </option>
              <option value="deleted">{t.myOrders.status.deleted[lang]}</option>
              <option value="cancelled by admin">
                {t.myOrders.status.cancelledByAdmin[lang]}
              </option>
            </select>
            {(searchQuery || statusFilter !== "all") && (
              <Button
                onClick={() => {
                  setSearchQuery("");
                  setStatusFilter("all");
                }}
                size={"sm"}
                className="px-2 py-0 bg-white text-secondary border-1 border-secondary hover:bg-secondary hover:text-white rounded-2xl"
              >
                {t.myOrders.buttons.clearFilters[lang]}
              </Button>
            )}
          </div>
        </div>

        {/* Orders table or empty state */}
        {orders.length === 0 ? (
          <div className="text-center py-8 bg-slate-50 rounded-lg">
            <p className="text-lg mb-2">{t.myOrders.emptyState.title[lang]}</p>
            <p className="text-muted-foreground mb-4">
              {t.myOrders.emptyState.description[lang]}
            </p>
            <Button
              onClick={() => navigate("/storage")}
              className="bg-background text-secondary border-secondary border hover:bg-secondary hover:text-white"
            >
              {t.myOrders.buttons.browseItems[lang]}
            </Button>
          </div>
        ) : isMobile ? (
          <Accordion type="multiple" className="w-full space-y-2">
            {filteredOrders.map((order) => (
              <AccordionItem key={order.id} value={String(order.id)}>
                <AccordionTrigger className="text-left">
                  <div className="flex flex-col w-full">
                    <span className="text-sm font-medium">
                      {t.myOrders.columns.orderNumber[lang]}{" "}
                      {order.order_number}
                    </span>
                    <span className="text-xs text-muted-foreground">
                      {formatDate(order.created_at)} · {order.status}
                    </span>
                  </div>
                </AccordionTrigger>
                <AccordionContent>
                  <div className="space-y-1">
                    {/* Order Info */}
                    <div className="text-sm">
                      <p>
                        <strong>{t.myOrders.mobile.status[lang]}</strong>{" "}
                        <StatusBadge status={order.status} />
                      </p>
                    </div>

                    {/* Order Items */}
                    <div className="bg-slate-50 rounded-md">
                      <p className="text-md font-semibold">
                        {t.myOrders.orderDetails.items[lang]}:
                      </p>
                      <div className="space-y-2 p-1">
                        {order.order_items?.map((item) => (
                          <div
                            key={item.id}
                            className="text-xs space-y-1 border-b pb-2 last:border-b-0 last:pb-0"
                          >
                            <p>
                              <strong>{t.myOrders.mobile.item[lang]}</strong>{" "}
                              {(item.item_name || `Item ${item.item_id}`)
                                .charAt(0)
                                .toUpperCase() +
                                (
                                  item.item_name || `Item ${item.item_id}`
                                ).slice(1)}
                            </p>
                            <p>
                              <strong>
                                {t.myOrders.mobile.quantity[lang]}
                              </strong>{" "}
                              {item.quantity}
                            </p>
                            <p>
                              <strong>{t.myOrders.mobile.start[lang]}</strong>{" "}
                              {formatDate(item.start_date)}
                            </p>
                            <p>
                              <strong>{t.myOrders.mobile.end[lang]}</strong>{" "}
                              {formatDate(item.end_date)}
                            </p>
                            <p>
                              <strong>
                                {t.myOrders.mobile.subtotal[lang]}
                              </strong>{" "}
                              €{item.subtotal?.toFixed(2) || "0.00"}
                            </p>
                          </div>
                        ))}
                      </div>
                    </div>

                    {/* Actions */}
                    <div className="flex justify-end gap-2 mt-3">
                      {order.status === "pending" && (
<<<<<<< HEAD
                        <OrderCancelButton
                          id={order.id}
                          closeModal={() => {}}
                        />
=======
                        <>
                          <OrderEditButton
                            order={order}
                            onEdit={handleEditOrder}
                          />
                          <OrderCancelButton
                            id={order.id}
                            closeModal={() => {}}
                          />
                        </>
>>>>>>> 264a978b
                      )}
                    </div>
                  </div>
                </AccordionContent>
              </AccordionItem>
            ))}
          </Accordion>
        ) : (
          <PaginatedDataTable columns={columns} data={filteredOrders} />
        )}
      </div>

      {/* Editing Order Modal */}
      {editingOrder && (
      <Dialog open={showEditModal} onOpenChange={setShowEditModal}>
        <DialogContent className="max-w-sm overflow-visible">
          <DialogHeader className="items-start">
            <DialogTitle>Edit Order #{editingOrder.order_number}</DialogTitle>
          </DialogHeader>

          <div className="space-y-4">
            <div className="flex flex-row gap-4">
              <div>
                <Label className="block text-sm font-medium mb-1">Start</Label>
                <Popover open={startPickerOpen} onOpenChange={setStartPickerOpen}>
                  <PopoverTrigger asChild>
                    <DatePickerButton
                      value={globalStartDate ? format(new Date(globalStartDate), "PPP") : null}
                      placeholder="Select start date"
                    />
                  </PopoverTrigger>
                  <PopoverContent
                    className="w-auto p-0"
                    side="bottom"
                    align="start"
                    style={{ zIndex: 50, pointerEvents: "auto" }}
                  >
                  <Calendar
                    mode="single"
                    defaultMonth={globalStartDate ? new Date(globalStartDate) : undefined}
                    selected={
                      globalStartDate && !isNaN(Date.parse(globalStartDate))
                        ? new Date(globalStartDate)
                        : undefined
                    }
                    onSelect={(date) => {
                      setGlobalStartDate(date?.toISOString() ?? null);
                      // setStartPickerOpen(false);
                    }}
                    disabled={(date) => date < today}
                  />
                  </PopoverContent>
                </Popover>
              </div>

              <div>
                <Label className="block text-sm font-medium mb-1">End</Label>
                <Popover open={endPickerOpen} onOpenChange={setEndPickerOpen}>
                  <PopoverTrigger asChild>
                    <DatePickerButton
                      value={globalEndDate ? format(new Date(globalEndDate), "PPP") : null}
                      placeholder="Select end date"
                    />
                  </PopoverTrigger>
                  <PopoverContent
                    className="w-auto p-0"
                    side="bottom"
                    align="start"
                    style={{ zIndex: 50, pointerEvents: "auto" }}
                  >
                    <Calendar
                      mode="single"
                      defaultMonth={globalStartDate ? new Date(globalStartDate) : undefined}
                      selected={
                        globalEndDate && !isNaN(Date.parse(globalEndDate))
                          ? new Date(globalEndDate)
                          : undefined
                      }
                      onSelect={(date) => {
                        setGlobalEndDate(date?.toISOString() ?? null);
                        // setEndPickerOpen(false);
                      }}
                      disabled={(date) => {
                        const isBeforeToday = date < today;
                        const isBeforeStart =
                          globalStartDate && !isNaN(Date.parse(globalStartDate))
                            ? date < new Date(globalStartDate)
                            : false;
                        return isBeforeToday || isBeforeStart;
                      }}
                    />
                  </PopoverContent>
                </Popover>
              </div>
            </div>
            {editFormItems.map((item) => (
              <div key={item.id} className="grid grid-cols-5 gap-4 items-center">
                <div className="col-span-2">
                  <Label className="block text-xs font-medium">Item</Label>
                  <p className="text-sm">
                    {(item.item_name ? item.item_name.charAt(0).toUpperCase() + item.item_name.slice(1) : "Unnamed Item")}
                  </p>
                </div>
                <div style={{ zIndex: 50, pointerEvents: "auto" }}>
                  <Label className="block text-sm font-medium">Qty</Label>
                  <div className="flex items-center gap-1">
                    <Button
                      type="button"
                      size="sm"
                      variant="outline"
                      onClick={() => {
                        if (item.id !== undefined) {
                          const newQty = (itemQuantities[item.id] || item.quantity) - 1;
                          // if (newQty === 0) {
                          //   toastConfirm({
                          //     title: "Remove Item?",
                          //     description: "Setting quantity to 0 will remove this item from your order.",
                          //     confirmText: "Remove",
                          //     cancelText: "Keep",
                          //     onConfirm: () => {
                          //       const updatedItems = [...editFormItems];
                          //       updatedItems.splice(idx, 1);
                          //       setEditFormItems(updatedItems);
                          //       // remove from itemQuantities too?
                          //       const updatedQuantities = { ...itemQuantities };
                          //       if (item.id !== undefined) {
                          //         delete updatedQuantities[item.id];
                          //       }
                          //       setItemQuantities(updatedQuantities);
                          //     },
                          //   });
                          // }
                          //  else {
                            setItemQuantities({ ...itemQuantities, [item.id]: newQty });
                          
                        }
                      }}
                    >
                      –
                    </Button>
                    <Input
                      value={item.id !== undefined ? itemQuantities[item.id] ?? item.quantity : item.quantity}
                      onChange={(e) => {
                        const val = Number(e.target.value);
                        if (!isNaN(val)) {
                          setItemQuantities({ ...itemQuantities, [String(item.id)]: val });
                        }
                      }}
                      className="w-[50px] text-center"
                    />
                    <Button
                      type="button"
                      size="sm"
                      variant="outline"
                      onClick={() => {
                        if (item.id !== undefined) {
                          const newQty = (itemQuantities[item.id] || item.quantity) + 1;
                          setItemQuantities({ ...itemQuantities, [item.id]: newQty });
                        }
                      }}
                    >
                      +
                    </Button>
                  </div>
                </div>

              </div>
            ))}

            <div className="flex justify-between gap-2 mt-4">
              <Button
                variant={"secondary"}
                onClick={() => setShowEditModal(false)}
              >
                Cancel
              </Button>
              <Button
                variant={"outline"}
                onClick={handleSubmitEdit}
                disabled={!editingOrder}
              >
                Save Changes
              </Button>
            </div>
          </div>
        </DialogContent>
      </Dialog>
    )}

      {/* Order Details Modal */}
      {selectedOrder && (
        <Dialog open={showDetailsModal} onOpenChange={setShowDetailsModal}>
          <DialogContent className="max-w-3xl overflow-x-auto">
            <DialogHeader>
              <DialogTitle className="text-left">
                {t.myOrders.orderDetails.title[lang]}
                {selectedOrder.order_number}
              </DialogTitle>
            </DialogHeader>

            <div className="space-y-4">
              {/* Order Info */}
              <div className="grid grid-cols-2 gap-4">
                <div>
                  <h3 className="font-normal text-sm mb-1">
                    {t.myOrders.orderDetails.customerInfo[lang]}
                  </h3>
                  <p className="text-xs text-grey-500">{user?.full_name}</p>
                  <p className="text-xs text-gray-500">{user?.email}</p>
                </div>

                <div>
                  <h3 className="font-normal text-sm mb-1">
                    {t.myOrders.orderDetails.orderInfo[lang]}
                  </h3>
                  <p className="text-xs">
                    {t.myOrders.columns.status[lang]}:{" "}
                    <StatusBadge status={selectedOrder.status} />
                  </p>
                  <p className="text-xs">
                    {t.myOrders.columns.date[lang]}:{" "}
                    {formatDate(selectedOrder.created_at)}
                  </p>
                </div>
              </div>

              {/* Order Items */}
              <div>
                <h3 className="font-normal text-sm mb-2">
                  {t.myOrders.orderDetails.items[lang]}
                </h3>
                <div className="border rounded-md overflow-hidden">
                  <DataTable
                    columns={bookingColumns}
                    data={selectedOrder.order_items || []}
                  />
                </div>

                <div className="flex items-center justify-end mt-4 pr-4">
                  <div className="text-sm font-medium">
                    {t.myOrders.orderDetails.total[lang]}
                  </div>
                  <div className="ml-2 font-bold">
                    €{selectedOrder.final_amount?.toFixed(2) || "0.00"}
                  </div>
                </div>
              </div>
            </div>
          </DialogContent>
        </Dialog>
      )}
    </div>
  );
};

export default MyOrders;<|MERGE_RESOLUTION|>--- conflicted
+++ resolved
@@ -6,7 +6,6 @@
   selectOrdersError,
   selectUserOrders,
   updateOrder,
-  deleteOrder,
   cancelOrder,
 } from "@/store/slices/ordersSlice";
 import { BookingOrder, BookingItem } from "@/types";
@@ -29,18 +28,15 @@
   AccordionTrigger,
 } from "@/components/ui/accordion";
 import { useIsMobile } from "@/hooks/use-mobile";
-<<<<<<< HEAD
-import { useLanguage } from "@/context/LanguageContext";
-import { t } from "@/translations";
-import { useFormattedDate } from "@/hooks/useFormattedDate";
-=======
 import OrderEditButton from "./OrderEditButton";
 import { Label } from "./ui/label";
 import { Input } from "./ui/input";
 import { Popover, PopoverContent, PopoverTrigger } from "./ui/popover";
 import DatePickerButton from "./ui/DatePickerButton";
 import { Calendar } from "./ui/calendar";
->>>>>>> 264a978b
+import { useLanguage } from "@/context/LanguageContext";
+import { t } from "@/translations";
+import { useFormattedDate } from "@/hooks/useFormattedDate";
 
 const MyOrders = () => {
   const dispatch = useAppDispatch();
@@ -58,7 +54,9 @@
   const [showEditModal, setShowEditModal] = useState(false);
   const [globalStartDate, setGlobalStartDate] = useState<string | null>(null);
   const [globalEndDate, setGlobalEndDate] = useState<string | null>(null);
-  const [itemQuantities, setItemQuantities] = useState<Record<string, number>>({});
+  const [itemQuantities, setItemQuantities] = useState<Record<string, number>>(
+    {},
+  );
   const [startPickerOpen, setStartPickerOpen] = useState(false);
   const [endPickerOpen, setEndPickerOpen] = useState(false);
   const today = new Date();
@@ -78,17 +76,12 @@
       return;
     }
 
-<<<<<<< HEAD
-    dispatch(getUserOrders(user.id));
-  }, [dispatch, navigate, user, lang]);
-=======
     if (user?.id) {
       if (user?.id) {
         dispatch(getUserOrders(user.id));
       }
     }
-  }, [dispatch, navigate, user]);
->>>>>>> 264a978b
+  }, [dispatch, navigate, user, lang]);
 
   // Apply filters to orders
   const filteredOrders = orders.filter((order) => {
@@ -120,8 +113,10 @@
 
   const handleEditOrder = (order: BookingOrder) => {
     setItemQuantities(
-      Object.fromEntries(order.order_items.map(item => [String(item.id), item.quantity]))
-    );    
+      Object.fromEntries(
+        order.order_items.map((item) => [String(item.id), item.quantity]),
+      ),
+    );
     setGlobalStartDate(order.order_items?.[0]?.start_date ?? null);
     setGlobalEndDate(order.order_items?.[0]?.end_date ?? null);
     setEditingOrder(order);
@@ -132,20 +127,27 @@
   const handleSubmitEdit = async () => {
     if (!editingOrder) return;
 
-    const updatedItems = editFormItems.map(item => ({
-      ...item,
-      quantity: item.id !== undefined ? itemQuantities[item.id] ?? item.quantity : item.quantity,
-      start_date: globalStartDate || item.start_date,
-      end_date: globalEndDate || item.end_date,
-    })).filter(item => item.quantity > 0);
-  
+    const updatedItems = editFormItems
+      .map((item) => ({
+        ...item,
+        quantity:
+          item.id !== undefined
+            ? (itemQuantities[item.id] ?? item.quantity)
+            : item.quantity,
+        start_date: globalStartDate || item.start_date,
+        end_date: globalEndDate || item.end_date,
+      }))
+      .filter((item) => item.quantity > 0);
+
     if (updatedItems.length === 0) {
       try {
-        dispatch(updateOrder({
-          orderId: editingOrder.id,
-          items: updatedItems,
-        }));
-        dispatch(cancelOrder(editingOrder.id))
+        dispatch(
+          updateOrder({
+            orderId: editingOrder.id,
+            items: updatedItems,
+          }),
+        );
+        dispatch(cancelOrder(editingOrder.id));
         toast.warning("All items removed — order cancelled.");
         if (user?.id) {
           dispatch(getUserOrders(user.id));
@@ -158,20 +160,22 @@
       }
       return;
     }
-  
+
     try {
-      await dispatch(updateOrder({
-        orderId: editingOrder.id,
-        items: updatedItems,
-      })).unwrap();
-  
+      await dispatch(
+        updateOrder({
+          orderId: editingOrder.id,
+          items: updatedItems,
+        }),
+      ).unwrap();
+
       toast.success("Order updated!");
       setShowEditModal(false);
       setEditingOrder(null);
       if (user?.id) {
         dispatch(getUserOrders(user.id));
       }
-    } catch (err) {
+    } catch {
       toast.error("Failed to update order");
     }
   };
@@ -267,10 +271,7 @@
 
             {isPending && (
               <>
-                <OrderEditButton
-                  order={order}
-                  onEdit={handleEditOrder}
-                />
+                <OrderEditButton order={order} onEdit={handleEditOrder} />
                 <OrderCancelButton
                   id={order.id}
                   closeModal={() => setShowDetailsModal(false)}
@@ -483,12 +484,6 @@
                     {/* Actions */}
                     <div className="flex justify-end gap-2 mt-3">
                       {order.status === "pending" && (
-<<<<<<< HEAD
-                        <OrderCancelButton
-                          id={order.id}
-                          closeModal={() => {}}
-                        />
-=======
                         <>
                           <OrderEditButton
                             order={order}
@@ -499,7 +494,6 @@
                             closeModal={() => {}}
                           />
                         </>
->>>>>>> 264a978b
                       )}
                     </div>
                   </div>
@@ -514,180 +508,227 @@
 
       {/* Editing Order Modal */}
       {editingOrder && (
-      <Dialog open={showEditModal} onOpenChange={setShowEditModal}>
-        <DialogContent className="max-w-sm overflow-visible">
-          <DialogHeader className="items-start">
-            <DialogTitle>Edit Order #{editingOrder.order_number}</DialogTitle>
-          </DialogHeader>
-
-          <div className="space-y-4">
-            <div className="flex flex-row gap-4">
-              <div>
-                <Label className="block text-sm font-medium mb-1">Start</Label>
-                <Popover open={startPickerOpen} onOpenChange={setStartPickerOpen}>
-                  <PopoverTrigger asChild>
-                    <DatePickerButton
-                      value={globalStartDate ? format(new Date(globalStartDate), "PPP") : null}
-                      placeholder="Select start date"
-                    />
-                  </PopoverTrigger>
-                  <PopoverContent
-                    className="w-auto p-0"
-                    side="bottom"
-                    align="start"
-                    style={{ zIndex: 50, pointerEvents: "auto" }}
+        <Dialog open={showEditModal} onOpenChange={setShowEditModal}>
+          <DialogContent className="max-w-sm overflow-visible">
+            <DialogHeader className="items-start">
+              <DialogTitle>Edit Order #{editingOrder.order_number}</DialogTitle>
+            </DialogHeader>
+
+            <div className="space-y-4">
+              <div className="flex flex-row gap-4">
+                <div>
+                  <Label className="block text-sm font-medium mb-1">
+                    Start
+                  </Label>
+                  <Popover
+                    open={startPickerOpen}
+                    onOpenChange={setStartPickerOpen}
                   >
-                  <Calendar
-                    mode="single"
-                    defaultMonth={globalStartDate ? new Date(globalStartDate) : undefined}
-                    selected={
-                      globalStartDate && !isNaN(Date.parse(globalStartDate))
-                        ? new Date(globalStartDate)
-                        : undefined
-                    }
-                    onSelect={(date) => {
-                      setGlobalStartDate(date?.toISOString() ?? null);
-                      // setStartPickerOpen(false);
-                    }}
-                    disabled={(date) => date < today}
-                  />
-                  </PopoverContent>
-                </Popover>
+                    <PopoverTrigger asChild>
+                      <DatePickerButton
+                        value={
+                          globalStartDate
+                            ? formatDateLocalized(
+                                new Date(globalStartDate),
+                                "d MMM yyyy",
+                              )
+                            : null
+                        }
+                        placeholder="Select start date"
+                      />
+                    </PopoverTrigger>
+                    <PopoverContent
+                      className="w-auto p-0"
+                      side="bottom"
+                      align="start"
+                      style={{ zIndex: 50, pointerEvents: "auto" }}
+                    >
+                      <Calendar
+                        mode="single"
+                        defaultMonth={
+                          globalStartDate
+                            ? new Date(globalStartDate)
+                            : undefined
+                        }
+                        selected={
+                          globalStartDate && !isNaN(Date.parse(globalStartDate))
+                            ? new Date(globalStartDate)
+                            : undefined
+                        }
+                        onSelect={(date) => {
+                          setGlobalStartDate(date?.toISOString() ?? null);
+                          // setStartPickerOpen(false);
+                        }}
+                        disabled={(date) => date < today}
+                      />
+                    </PopoverContent>
+                  </Popover>
+                </div>
+
+                <div>
+                  <Label className="block text-sm font-medium mb-1">End</Label>
+                  <Popover open={endPickerOpen} onOpenChange={setEndPickerOpen}>
+                    <PopoverTrigger asChild>
+                      <DatePickerButton
+                        value={
+                          globalEndDate
+                            ? formatDateLocalized(
+                                new Date(globalEndDate),
+                                "d MMM yyyy",
+                              )
+                            : null
+                        }
+                        placeholder="Select end date"
+                      />
+                    </PopoverTrigger>
+                    <PopoverContent
+                      className="w-auto p-0"
+                      side="bottom"
+                      align="start"
+                      style={{ zIndex: 50, pointerEvents: "auto" }}
+                    >
+                      <Calendar
+                        mode="single"
+                        defaultMonth={
+                          globalStartDate
+                            ? new Date(globalStartDate)
+                            : undefined
+                        }
+                        selected={
+                          globalEndDate && !isNaN(Date.parse(globalEndDate))
+                            ? new Date(globalEndDate)
+                            : undefined
+                        }
+                        onSelect={(date) => {
+                          setGlobalEndDate(date?.toISOString() ?? null);
+                          // setEndPickerOpen(false);
+                        }}
+                        disabled={(date) => {
+                          const isBeforeToday = date < today;
+                          const isBeforeStart =
+                            globalStartDate &&
+                            !isNaN(Date.parse(globalStartDate))
+                              ? date < new Date(globalStartDate)
+                              : false;
+                          return isBeforeToday || isBeforeStart;
+                        }}
+                      />
+                    </PopoverContent>
+                  </Popover>
+                </div>
               </div>
-
-              <div>
-                <Label className="block text-sm font-medium mb-1">End</Label>
-                <Popover open={endPickerOpen} onOpenChange={setEndPickerOpen}>
-                  <PopoverTrigger asChild>
-                    <DatePickerButton
-                      value={globalEndDate ? format(new Date(globalEndDate), "PPP") : null}
-                      placeholder="Select end date"
-                    />
-                  </PopoverTrigger>
-                  <PopoverContent
-                    className="w-auto p-0"
-                    side="bottom"
-                    align="start"
-                    style={{ zIndex: 50, pointerEvents: "auto" }}
-                  >
-                    <Calendar
-                      mode="single"
-                      defaultMonth={globalStartDate ? new Date(globalStartDate) : undefined}
-                      selected={
-                        globalEndDate && !isNaN(Date.parse(globalEndDate))
-                          ? new Date(globalEndDate)
-                          : undefined
-                      }
-                      onSelect={(date) => {
-                        setGlobalEndDate(date?.toISOString() ?? null);
-                        // setEndPickerOpen(false);
-                      }}
-                      disabled={(date) => {
-                        const isBeforeToday = date < today;
-                        const isBeforeStart =
-                          globalStartDate && !isNaN(Date.parse(globalStartDate))
-                            ? date < new Date(globalStartDate)
-                            : false;
-                        return isBeforeToday || isBeforeStart;
-                      }}
-                    />
-                  </PopoverContent>
-                </Popover>
+              {editFormItems.map((item) => (
+                <div
+                  key={item.id}
+                  className="grid grid-cols-5 gap-4 items-center"
+                >
+                  <div className="col-span-2">
+                    <Label className="block text-xs font-medium">Item</Label>
+                    <p className="text-sm">
+                      {item.item_name
+                        ? item.item_name.charAt(0).toUpperCase() +
+                          item.item_name.slice(1)
+                        : "Unnamed Item"}
+                    </p>
+                  </div>
+                  <div style={{ zIndex: 50, pointerEvents: "auto" }}>
+                    <Label className="block text-sm font-medium">Qty</Label>
+                    <div className="flex items-center gap-1">
+                      <Button
+                        type="button"
+                        size="sm"
+                        variant="outline"
+                        onClick={() => {
+                          if (item.id !== undefined) {
+                            const newQty =
+                              (itemQuantities[item.id] || item.quantity) - 1;
+                            // if (newQty === 0) {
+                            //   toastConfirm({
+                            //     title: "Remove Item?",
+                            //     description: "Setting quantity to 0 will remove this item from your order.",
+                            //     confirmText: "Remove",
+                            //     cancelText: "Keep",
+                            //     onConfirm: () => {
+                            //       const updatedItems = [...editFormItems];
+                            //       updatedItems.splice(idx, 1);
+                            //       setEditFormItems(updatedItems);
+                            //       // remove from itemQuantities too?
+                            //       const updatedQuantities = { ...itemQuantities };
+                            //       if (item.id !== undefined) {
+                            //         delete updatedQuantities[item.id];
+                            //       }
+                            //       setItemQuantities(updatedQuantities);
+                            //     },
+                            //   });
+                            // }
+                            //  else {
+                            setItemQuantities({
+                              ...itemQuantities,
+                              [item.id]: newQty,
+                            });
+                          }
+                        }}
+                      >
+                        –
+                      </Button>
+                      <Input
+                        value={
+                          item.id !== undefined
+                            ? (itemQuantities[item.id] ?? item.quantity)
+                            : item.quantity
+                        }
+                        onChange={(e) => {
+                          const val = Number(e.target.value);
+                          if (!isNaN(val)) {
+                            setItemQuantities({
+                              ...itemQuantities,
+                              [String(item.id)]: val,
+                            });
+                          }
+                        }}
+                        className="w-[50px] text-center"
+                      />
+                      <Button
+                        type="button"
+                        size="sm"
+                        variant="outline"
+                        onClick={() => {
+                          if (item.id !== undefined) {
+                            const newQty =
+                              (itemQuantities[item.id] || item.quantity) + 1;
+                            setItemQuantities({
+                              ...itemQuantities,
+                              [item.id]: newQty,
+                            });
+                          }
+                        }}
+                      >
+                        +
+                      </Button>
+                    </div>
+                  </div>
+                </div>
+              ))}
+
+              <div className="flex justify-between gap-2 mt-4">
+                <Button
+                  variant={"secondary"}
+                  onClick={() => setShowEditModal(false)}
+                >
+                  Cancel
+                </Button>
+                <Button
+                  variant={"outline"}
+                  onClick={handleSubmitEdit}
+                  disabled={!editingOrder}
+                >
+                  Save Changes
+                </Button>
               </div>
             </div>
-            {editFormItems.map((item) => (
-              <div key={item.id} className="grid grid-cols-5 gap-4 items-center">
-                <div className="col-span-2">
-                  <Label className="block text-xs font-medium">Item</Label>
-                  <p className="text-sm">
-                    {(item.item_name ? item.item_name.charAt(0).toUpperCase() + item.item_name.slice(1) : "Unnamed Item")}
-                  </p>
-                </div>
-                <div style={{ zIndex: 50, pointerEvents: "auto" }}>
-                  <Label className="block text-sm font-medium">Qty</Label>
-                  <div className="flex items-center gap-1">
-                    <Button
-                      type="button"
-                      size="sm"
-                      variant="outline"
-                      onClick={() => {
-                        if (item.id !== undefined) {
-                          const newQty = (itemQuantities[item.id] || item.quantity) - 1;
-                          // if (newQty === 0) {
-                          //   toastConfirm({
-                          //     title: "Remove Item?",
-                          //     description: "Setting quantity to 0 will remove this item from your order.",
-                          //     confirmText: "Remove",
-                          //     cancelText: "Keep",
-                          //     onConfirm: () => {
-                          //       const updatedItems = [...editFormItems];
-                          //       updatedItems.splice(idx, 1);
-                          //       setEditFormItems(updatedItems);
-                          //       // remove from itemQuantities too?
-                          //       const updatedQuantities = { ...itemQuantities };
-                          //       if (item.id !== undefined) {
-                          //         delete updatedQuantities[item.id];
-                          //       }
-                          //       setItemQuantities(updatedQuantities);
-                          //     },
-                          //   });
-                          // }
-                          //  else {
-                            setItemQuantities({ ...itemQuantities, [item.id]: newQty });
-                          
-                        }
-                      }}
-                    >
-                      –
-                    </Button>
-                    <Input
-                      value={item.id !== undefined ? itemQuantities[item.id] ?? item.quantity : item.quantity}
-                      onChange={(e) => {
-                        const val = Number(e.target.value);
-                        if (!isNaN(val)) {
-                          setItemQuantities({ ...itemQuantities, [String(item.id)]: val });
-                        }
-                      }}
-                      className="w-[50px] text-center"
-                    />
-                    <Button
-                      type="button"
-                      size="sm"
-                      variant="outline"
-                      onClick={() => {
-                        if (item.id !== undefined) {
-                          const newQty = (itemQuantities[item.id] || item.quantity) + 1;
-                          setItemQuantities({ ...itemQuantities, [item.id]: newQty });
-                        }
-                      }}
-                    >
-                      +
-                    </Button>
-                  </div>
-                </div>
-
-              </div>
-            ))}
-
-            <div className="flex justify-between gap-2 mt-4">
-              <Button
-                variant={"secondary"}
-                onClick={() => setShowEditModal(false)}
-              >
-                Cancel
-              </Button>
-              <Button
-                variant={"outline"}
-                onClick={handleSubmitEdit}
-                disabled={!editingOrder}
-              >
-                Save Changes
-              </Button>
-            </div>
-          </div>
-        </DialogContent>
-      </Dialog>
-    )}
+          </DialogContent>
+        </Dialog>
+      )}
 
       {/* Order Details Modal */}
       {selectedOrder && (
