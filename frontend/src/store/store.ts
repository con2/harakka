--- conflicted
+++ resolved
@@ -1,28 +1,19 @@
 import { configureStore } from "@reduxjs/toolkit";
 import usersReducer from "./slices/usersSlice";
 import itemsReducer from "./slices/itemsSlice";
-<<<<<<< HEAD
-import ordersReducer from "./slices/ordersSlice"
-=======
+import ordersReducer from "./slices/ordersSlice";
 import cartReducer from "./slices/cartSlice";
 import timeframeReducer from "./slices/timeframeSlice";
-import ordersReducer from "./slices/ordersSlice";
->>>>>>> 60f2f35d
 
 // add slices in the reducer object
 export const store = configureStore({
   reducer: {
     users: usersReducer,
     items: itemsReducer,
-<<<<<<< HEAD
-    orders: ordersReducer
-  }
-=======
+    orders: ordersReducer,
     cart: cartReducer,
     timeframe: timeframeReducer,
-    orders: ordersReducer,
   },
->>>>>>> 60f2f35d
 });
 
 export type RootState = ReturnType<typeof store.getState>;
