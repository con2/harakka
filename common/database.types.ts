import type { MergeDeep } from "type-fest";
import type { Database as Base } from "@common/supabase.types";
export type { Json } from "@common/supabase.types";

/* ── Concrete shapes for our translations ─────────────── */
type ItemTranslations = {
  en: { item_name: string; item_type: string; item_description: string };
  fi: { item_name: string; item_type: string; item_description: string };
};

type TagTranslations = {
  en: { name: string };
  fi: { name: string };
};

type CompartmentTranslations = {
  en: { name: string };
  fi: { name: string };
};
// Helps to override the `Json | null` type in the database schema
/* ── Add the shape of translations here ──────────────────────────── */
export type Database = MergeDeep<
  Base,
  {
    public: {
      Tables: {
        storage_items: {
          Row: { translations: ItemTranslations | null };
          Insert: { translations?: ItemTranslations | null };
          Update: { translations?: ItemTranslations | null };
        };
        tags: {
          Row: { translations: TagTranslations | null };
          Insert: { translations?: TagTranslations | null };
          Update: { translations?: TagTranslations | null };
<<<<<<< HEAD
        },
        storage_item_tags: {
          Row: { translations: TagTranslations | null };
          Insert: { translations?: TagTranslations | null };
          Update: { translations?: TagTranslations | null };
        },
        storage_compartments: {
          Row: { translations: CompartmentTranslations | null };
          Insert: { translations?: CompartmentTranslations | null };
          Update: { translations?: CompartmentTranslations | null };
        },
=======
        };
        storage_item_tags: {
          Row: {
            translations: TagTranslations | null;
          };
          Insert: {
            translations?: TagTranslations | null;
          };
          Update: {
            translations?: TagTranslations | null;
          };
        };
>>>>>>> 78775c0b
        user_profiles: {
          Row: {
            preferences: Record<string, string> | null;
            saved_lists: string[] | null;
          };
          Insert: {
            preferences?: Record<string, string> | null;
            saved_lists?: string[] | null;
          };
          Update: {
            preferences?: Record<string, string> | null;
            saved_lists?: string[] | null;
          };
        };
      };
    };
  }
>;<|MERGE_RESOLUTION|>--- conflicted
+++ resolved
@@ -33,7 +33,6 @@
           Row: { translations: TagTranslations | null };
           Insert: { translations?: TagTranslations | null };
           Update: { translations?: TagTranslations | null };
-<<<<<<< HEAD
         },
         storage_item_tags: {
           Row: { translations: TagTranslations | null };
@@ -45,20 +44,6 @@
           Insert: { translations?: CompartmentTranslations | null };
           Update: { translations?: CompartmentTranslations | null };
         },
-=======
-        };
-        storage_item_tags: {
-          Row: {
-            translations: TagTranslations | null;
-          };
-          Insert: {
-            translations?: TagTranslations | null;
-          };
-          Update: {
-            translations?: TagTranslations | null;
-          };
-        };
->>>>>>> 78775c0b
         user_profiles: {
           Row: {
             preferences: Record<string, string> | null;
