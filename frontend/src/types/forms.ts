import { Tag } from "./tag";
<<<<<<< HEAD
import { ItemTranslation } from "./item";
import { TagTranslations } from "./databaseGenerated";
=======
import { Item, ItemTranslation } from "./item";
import { TagTranslations } from "./manualOverride";
>>>>>>> 0a917d4f
import { Org_Roles } from "@common/role.types";
import { StorageItemRow } from "@common/items/storage-items.types";
import { SelectedStorage } from "@common/items/form.types";

/**
 * Base form state for all forms in the application
 */
export interface BaseFormState {
  loading: boolean;
  error: string | null;
  errorContext: string | null;
}

/**
 * User form data structure for create/edit operations
 * Used for both AddTeamMemberModal and UserEditModal
 */
export interface UserFormData {
  full_name: string;
  visible_name: string;
  email: string;
  phone: string;
  roles: NonNullable<Org_Roles>[]; // Use new role system, exclude null
  preferences: Record<string, string>;
  saved_lists?: string[];
}

/**
 * Form data with optional password - used when creating a new user
 */
export interface CreateUserFormData extends UserFormData {
  password?: string;
}

// -- Item form types below --

/**
 * Item form data structure for create/edit operations
 */
export interface ItemFormData
  extends Omit<
    StorageItemRow,
    | "created_at"
    | "updated_at"
    | "storage_item_tags"
    | "average_rating"
<<<<<<< HEAD
    | "compartment_id"
    | "is_deleted"
    | "items_number_available"
    | "test_metadata"
    | "test_priority_score"
=======
    | "test_metadata"
>>>>>>> 0a917d4f
  > {
  // Override translations to ensure they always exist with required fields
  translations: {
    fi: ItemTranslation;
    en: ItemTranslation;
  };

  // Ensure both fields are defined
  items_number_currently_in_storage: number;
  location_details: {
    name: string;
    address: string;
  };
  tagIds?: string[];
}

/**
 * Tag form data for creating/editing tags
 */
export interface TagFormData {
  /** Map of language code → translation (or null if untranslated). */
  translations: TagTranslations;
}

/**
 * Helper function to create tag form data with proper typing
 */
export function createTagPayload(fiName: string, enName: string): TagFormData {
  return {
    translations: {
      fi: { name: fiName },
      en: { name: enName },
    },
  };
}

/**
 * Generic type for form handlers
 */
export type FormChangeHandler = (
  e: React.ChangeEvent<
    HTMLInputElement | HTMLTextAreaElement | HTMLSelectElement
  >,
) => void;

/**
 * Toggle change handler type
 */
export type ToggleChangeHandler = (checked: boolean) => void;

/**
 * Tag selection handler type
 */
export type TagSelectionHandler = (tag: Tag, selected: boolean) => void;

/**
 * Props for TagAssignmentForm component
 */
export interface TagAssignFormProps {
  itemId: string;
}

export type AddItemProps = {
  storage: SelectedStorage;
  tags: Tag[];
  handleAdd: (item: ItemFormData) => void;
};<|MERGE_RESOLUTION|>--- conflicted
+++ resolved
@@ -1,11 +1,6 @@
 import { Tag } from "./tag";
-<<<<<<< HEAD
 import { ItemTranslation } from "./item";
-import { TagTranslations } from "./databaseGenerated";
-=======
-import { Item, ItemTranslation } from "./item";
 import { TagTranslations } from "./manualOverride";
->>>>>>> 0a917d4f
 import { Org_Roles } from "@common/role.types";
 import { StorageItemRow } from "@common/items/storage-items.types";
 import { SelectedStorage } from "@common/items/form.types";
@@ -52,15 +47,7 @@
     | "updated_at"
     | "storage_item_tags"
     | "average_rating"
-<<<<<<< HEAD
-    | "compartment_id"
-    | "is_deleted"
-    | "items_number_available"
     | "test_metadata"
-    | "test_priority_score"
-=======
-    | "test_metadata"
->>>>>>> 0a917d4f
   > {
   // Override translations to ensure they always exist with required fields
   translations: {
