import {
  Injectable,
  BadRequestException,
  ForbiddenException,
} from "@nestjs/common";
import { SupabaseService } from "../supabase/supabase.service";
import { CreateBookingDto } from "./dto/create-booking.dto";
import { UpdateBookingDto } from "./dto/update-booking.dto";
import { BookingItemsInsert } from "../booking_items/interfaces/booking-items.interfaces";
import {
  calculateAvailableQuantity,
  calculateDuration,
  generateBookingNumber,
  dayDiffFromToday,
} from "src/utils/booking.utils";
import { MailService } from "../mail/mail.service";
import { BookingMailType } from "../mail/interfaces/mail.interface";
import * as dayjs from "dayjs";
import * as utc from "dayjs/plugin/utc";
import {
  PostgrestResponse,
  PostgrestSingleResponse,
  SupabaseClient,
} from "@supabase/supabase-js";
import { Database } from "@common/supabase.types";
import {
  CancelBookingResponse,
  BookingItemRow,
  BookingRow,
  ValidBookingOrder,
} from "./types/booking.interface";
import { getPaginationMeta, getPaginationRange } from "src/utils/pagination";
import { deriveOrgStatus } from "src/utils/booking.utils";
import { StorageLocationsService } from "../storage-locations/storage-locations.service";
import { RoleService } from "../role/role.service";
import { AuthRequest } from "@src/middleware/interfaces/auth-request.interface";
import { ApiResponse, ApiSingleResponse } from "@common/response.types";
import { handleSupabaseError } from "@src/utils/handleError.utils";
import { BookingPreview } from "@common/bookings/booking.types";
import { BookingItemsService } from "../booking_items/booking-items.service";
import { StorageItemRow } from "../storage-items/interfaces/storage-item.interface";
import { BookingWithOrgStatus } from "./types/booking.interface";

dayjs.extend(utc);
@Injectable()
export class BookingService {
  constructor(
    private readonly supabaseService: SupabaseService,
    private readonly mailService: MailService,
    private readonly locationsService: StorageLocationsService,
    private readonly roleService: RoleService,
    private readonly bookingItemsService: BookingItemsService,
  ) {}

  /**
   * Get bookings in an ordered list
   * Accessible by storage_manager, tenant_admin
   * @param supabase The Supabase client provided by the request.
   * @param org_id The organization ID to filter bookings by.
   * @param page The page number requested for pagination.
   * @param limit The number of rows to retrieve per page.
   * @param ascending Whether to sort bookings in ascending order (default: true).
   * @param order_by The column to order the bookings by (default: "booking_number").
   * @param searchquery (Optional) A string to filter bookings by.
   * @param status_filter (Optional) A filter for the booking status.
   *
   * @returns Matching bookings with pagination metadata.
   *
   */
  async getOrderedBookings(
    supabase: SupabaseClient,
    org_id: string,
    page: number,
    limit: number,
    ascending: boolean,
    order_by: ValidBookingOrder,
    searchquery?: string,
    status_filter?: string,
  ): Promise<ApiResponse<BookingPreview>> {
    const { from, to } = getPaginationRange(page, limit);

    const query = supabase
      .from("view_bookings_with_user_info")
      .select("*", { count: "exact" })
      .range(from, to)
      .order(order_by ?? "booking_number", { ascending: ascending });

    if (status_filter) query.eq("status", status_filter);

    // Match any field if there is a searchquery
    if (searchquery) {
      query.or(
        `booking_number.ilike.%${searchquery}%,` +
          `full_name.ilike.%${searchquery}%,` +
          `created_at_text.ilike.%${searchquery}%`,
      );
    }

    // Filter bookings by organization ID
    const itemsRes = await supabase
      .from("booking_items")
      .select("booking_id")
      .eq("provider_organization_id", org_id);
    if (itemsRes.error) handleSupabaseError(itemsRes.error);

    const bookingIds = Array.from(
      new Set(
        ((itemsRes.data || []) as BookingItemRow[]).map((r) => r.booking_id),
      ),
    );
    if (bookingIds.length > 0) {
      query.in("id", bookingIds);
    } else {
      // Force empty results if no matching bookings
      query.eq("id", "00000000-0000-0000-0000-000000000000");
    }

    const result = await query;

    // Attach derived organization status for each booking indicating whether all items for this org are confirmed
    if (result.data && result.data.length > 0) {
      const bookingIds = result.data
        .map((b) => b.id)
        .filter(Boolean) as string[];

      if (bookingIds.length > 0) {
        const itemsRes = await supabase
          .from("booking_items")
          .select("booking_id,status")
          .in("booking_id", bookingIds)
          .eq("provider_organization_id", org_id);
        if (itemsRes.error) handleSupabaseError(itemsRes.error);

        // Map booking_id to array of statuses for this org
        const statusMap = new Map<string, string[]>();
        (itemsRes.data || []).forEach((row) => {
          const r = row as { booking_id: string; status: string };
          const arr = statusMap.get(r.booking_id) || [];
          arr.push(r.status);
          statusMap.set(r.booking_id, arr);
        });

        // Attach org_status_for_active_org to each booking row
        (result.data as BookingPreview[]).forEach((b) => {
          const bid = b.id;
          const statuses = statusMap.get(bid) || [];
          (b as BookingWithOrgStatus).org_status_for_active_org =
            deriveOrgStatus(statuses);
        });
      }
    }
    const { error, count } = result;
    if (error) handleSupabaseError(error);

    const metadata = getPaginationMeta(count, page, limit);
    return {
      ...result,
      metadata,
    };
  }

  /**
   * Get bookings for a specific user by their ID, filtered by organization.
   *
   * This method is designed to fetch bookings for a specific user within the context of an organization.
   * It ensures that only bookings associated with the given user ID and organization ID are returned.
   *
   * @param req - The authenticated request object containing user and role details.
   * @param page - The page number for pagination (default: 1).
   * @param limit - The number of items per page for pagination (default: 10).
   * @param userId - The ID of the user whose bookings are to be retrieved.
   * @param activeOrgId - The organization ID to filter bookings by.
   *
   * @returns A paginated list of bookings for the specified user, filtered by organization.
   */
  async getUserBookings(
    req: AuthRequest,
    page: number,
    limit: number,
<<<<<<< HEAD
    activeOrgId?: string,
    activeRole?: string,
=======
    userId: string,
    activeOrgId: string,
>>>>>>> b8179e99
  ) {
    const { from, to } = getPaginationRange(page, limit);
    const supabase = req.supabase;
    const userId = req.user.id;

    // All bookings from the view
    const query = supabase
      .from("view_bookings_with_user_info")
      .select("*", { count: "exact" })
      .eq("user_id", userId)
      .order("created_at", { ascending: false })
      .range(from, to);

    const bookingIdsResult = await supabase
      .from("booking_items")
      .select("booking_id")
      .eq("provider_organization_id", activeOrgId);

    if (bookingIdsResult.error) {
      throw new BadRequestException(
        "Could not fetch bookings for the organization",
      );
    }

    const bookingIds = bookingIdsResult.data.map((item) => item.booking_id);
    if (bookingIds.length > 0) {
      query.in("id", bookingIds);
    } else {
      return {
        data: [],
        count: 0,
        error: null,
        status: 200,
        statusText: "OK",
        metadata: getPaginationMeta(0, page, limit),
      };
    }

    const result = await query;
    const pagination = getPaginationMeta(result.count, page, limit);
    return { ...result, metadata: pagination };
  }

  /**
   * Get bookings for the authenticated user or their organization.
   * **user**: gets only the bookings created by the user.
   * **requester/storage_manager/tenant_admin**: gets all bookings associated with the user's organization.
   *
   * @param req - The authenticated request object containing user and role details.
   * @param page - The page number for pagination (default: 1).
   * @param limit - The number of items per page for pagination (default: 10).
   * @param userId - The ID of the authenticated user.
   * @param activeOrgId - The organization ID to filter bookings by.
   * @param activeRole - The role of the authenticated user (e.g., "user", "requester", "storage_manager", "tenant_admin").
   *
   * @returns A paginated list of bookings with metadata.
   */
  async getMyBookings(
    req: AuthRequest,
    page: number,
    limit: number,
    userId: string,
    activeOrgId: string,
    activeRole: string,
  ) {
    const { from, to } = getPaginationRange(page, limit);
    const supabase = req.supabase;

    const query = supabase
      .from("view_bookings_with_user_info")
      .select("*", { count: "exact" })
      .order("created_at", { ascending: false })
      .range(from, to);

    if (activeRole === "user") {
      // Regular users only see their own bookings
      query.eq("user_id", userId);
    } else if (
      activeRole === "requester" ||
      activeRole === "storage_manager" ||
      activeRole === "tenant_admin"
    ) {
<<<<<<< HEAD
      // Requesters can only see bookings for their organization
      if (!activeOrgId) {
        throw new ForbiddenException(
          "Organization context is required for this action",
        );
      }

      const bookingItemsResult = await supabase
=======
      // Admins see all bookings for their organization
      const bookingIdsResult = await supabase
>>>>>>> b8179e99
        .from("booking_items")
        .select(
          "booking_id, status, self_pickup, location_id, provider_organization_id, organizations(name), storage_locations (name)",
        )
        .eq("provider_organization_id", activeOrgId);

      if (bookingItemsResult.error)
        handleSupabaseError(bookingItemsResult.error);

<<<<<<< HEAD
      const bookingIds = bookingItemsResult.data.map((item) => item.booking_id);
      // If no bookings found, return empty paginated response
      if (bookingIds.length === 0) {
=======
      const bookingIds = bookingIdsResult.data.map((item) => item.booking_id);
      if (bookingIds.length > 0) {
        query.in("id", bookingIds);
      } else {
>>>>>>> b8179e99
        return {
          data: [],
          count: 0,
          error: null,
          status: 200,
          statusText: "OK",
          metadata: getPaginationMeta(0, page, limit),
        };
      }
<<<<<<< HEAD

      // Fetch bookings themselves
      const result = await supabase
        .from("view_bookings_with_user_info")
        .select("*", { count: "exact" })
        .in("id", bookingIds)
        .order("created_at", { ascending: false })
        .range(from, to);

      if (result.error) {
        // propagate or wrap the error as appropriate
        throw new BadRequestException("Could not fetch bookings");
      }

      const mappedResult = result.data.map((booking) => {
        const bi = bookingItemsResult.data.filter(
          (data) => data.booking_id === booking.id,
        );

        const org_booking_status = deriveOrgStatus(bi.map((s) => s.status));

        // Group by organization id
        const orgMap = new Map();

        bi.forEach((item) => {
          const orgId = item.provider_organization_id;
          if (!orgMap.has(orgId)) {
            orgMap.set(orgId, {
              id: orgId,
              name: item.organizations.name,
              org_booking_status,
              locations: new Map(), // nested map for locations
            });
          }

          const orgEntry = orgMap.get(orgId);

          // Deduplicate locations by location_id
          if (!orgEntry.locations.has(item.location_id)) {
            orgEntry.locations.set(item.location_id, {
              id: item.location_id,
              name: item.storage_locations.name,
              self_pickup: item.self_pickup,
              pickup_status: item.status,
            });
          }
        });

        // Convert maps to arrays
        const orgs = Array.from(orgMap.values()).map((org) => ({
          ...org,
          locations: Array.from(org.locations.values()),
        }));

        return {
          ...booking,
          orgs,
        };
      });

      const pagination = getPaginationMeta(result.count, page, limit);
      return {
        ...result,
        data: mappedResult,
        metadata: pagination,
      };
=======
    } else {
      throw new ForbiddenException("You do not have access to view bookings");
>>>>>>> b8179e99
    }

    const result = await query;
    const pagination = getPaginationMeta(result.count, page, limit);
    return { ...result, metadata: pagination };
  }

  /**
   * Retrieve a specific booking by its ID.
   *
   * Accessible by roles: `tenant_admin`, `storage_manager`.
   *
   * @param supabase The Supabase client instance for database operations.
   * @param booking_id The unique ID of the booking to retrieve.
   * @param page The page number for pagination of booking items (default: 1).
   * @param limit The number of items per page for pagination (default: 10).
   * @param providerOrgId The organization ID to filter booking items by (optional).
   *
   * @returns A detailed booking object, including its items and metadata.
   */
  async getBookingByID(
    supabase: SupabaseClient,
    booking_id: string,
    page: number,
    limit: number,
    providerOrgId: string,
  ): Promise<
    ApiSingleResponse<
      BookingPreview & {
        booking_items: (import("../booking_items/interfaces/booking-items.interfaces").BookingItemsRow & {
          storage_items: Partial<StorageItemRow>;
        })[];
      }
    >
  > {
    const result: PostgrestSingleResponse<BookingPreview> = await supabase
      .from("view_bookings_with_user_info")
      .select(`*`)
      .eq("id", booking_id)
      .single();

    if (result.error) handleSupabaseError(result.error);

    const booking_items_result: ApiResponse<
      import("../booking_items/interfaces/booking-items.interfaces").BookingItemsRow & {
        storage_items: Partial<StorageItemRow>;
      }
    > = await this.bookingItemsService.getBookingItems(
      supabase,
      booking_id,
      page,
      limit,
      "translations",
      providerOrgId,
    );

    if (booking_items_result.error)
      handleSupabaseError(booking_items_result.error);

    // Attach org_status_for_active_org if providerOrgId is present
    let org_status_for_active_org: string | undefined = undefined;
    if (providerOrgId && result.data) {
      const itemsRes = await supabase
        .from("booking_items")
        .select("status")
        .eq("booking_id", booking_id)
        .eq("provider_organization_id", providerOrgId);
      if (!itemsRes.error && Array.isArray(itemsRes.data)) {
        const statuses = itemsRes.data.map((row) => row.status);
        org_status_for_active_org = deriveOrgStatus(statuses);
      }
    }
    // Spread result.data and allow extra property
    const bookingData: BookingPreview & {
      booking_items: (import("../booking_items/interfaces/booking-items.interfaces").BookingItemsRow & {
        storage_items: Partial<StorageItemRow>;
      })[];
      org_status_for_active_org?: string;
    } = {
      ...result.data,
      booking_items: booking_items_result.data,
    };
    if (org_status_for_active_org !== undefined) {
      bookingData.org_status_for_active_org = org_status_for_active_org;
    }
    return {
      ...result,
      data: bookingData,
      metadata: booking_items_result.metadata,
    };
  }

  async getBookingsCount(
    supabase: SupabaseClient,
  ): Promise<ApiSingleResponse<number>> {
    const result: PostgrestResponse<undefined> = await supabase
      .from("bookings")
      .select(undefined, { count: "exact" });

    if (result.error) handleSupabaseError(result.error);

    return {
      ...result,
      data: result.count ?? 0,
    };
  }

  // 3. create a Booking
  async createBooking(
    dto: CreateBookingDto,
    supabase: SupabaseClient<Database>,
    activeRole: { roleName: string; orgId: string },
  ) {
    const userId = dto.user_id;

    if (!userId) {
      throw new BadRequestException("No userId found: user_id is required");
    }

    // 3.0. Check if user has completed required profile information
    const { data: userProfile, error: profileError } = await supabase
      .from("user_profiles")
      .select("full_name, phone")
      .eq("id", userId)
      .single();

    if (profileError || !userProfile) {
      throw new BadRequestException("User profile not found");
    }

    // Require full name for booking (phone is optional but recommended)
    if (!userProfile.full_name || userProfile.full_name.trim() === "") {
      // Use a specific error code that frontend can catch to show the modal
      const error = new BadRequestException({
        message: "Profile incomplete: Full name is required to create bookings",
        errorCode: "PROFILE_INCOMPLETE",
        missingFields: ["full_name"],
        hasPhone: !!(userProfile.phone && userProfile.phone.trim()),
      });
      throw error;
    }

    // Check for phone number and prepare warning message
    let warningMessage: string | null = null;
    if (!userProfile.phone || userProfile.phone.trim() === "") {
      warningMessage =
        "We recommend adding a phone number to your profile for easier communication about your bookings.";
    }

    for (const item of dto.items) {
      const { item_id, quantity, start_date, end_date } = item;

      const start = new Date(start_date);
      const diffDays = dayDiffFromToday(start);

      // Prevent past start times
      if (diffDays < 0) {
        throw new BadRequestException("start_date cannot be in the past");
      }

      // Warn for short notice (< 24h). dayDiffFromToday returns 0 for same-day future times.
      if (diffDays < 1) {
        const shortNoticeWarning =
          "Heads up: bookings made less than 24 hours in advance might not be approved in time.";

        // Combine warnings if both exist
        if (warningMessage) {
          warningMessage = `${warningMessage} ${shortNoticeWarning}`;
        } else {
          warningMessage = shortNoticeWarning;
        }
      }

      // 3.1. Check availability for requested date range
      const available = await calculateAvailableQuantity(
        supabase,
        item_id,
        start_date,
        end_date,
      );

      if (quantity > available.availableQuantity) {
        throw new BadRequestException(
          `Not enough virtual stock available for item ${item_id}`,
        );
      }

      // 3.2. Check physical stock (currently in storage)
      const { data: storageItem, error: itemError } = await supabase
        .from("storage_items")
        .select("available_quantity")
        .eq("id", item_id)
        .single();

      if (itemError) handleSupabaseError(itemError);

      if (!storageItem)
        throw new BadRequestException("Storage item data not found");

      const currentStock = storageItem.available_quantity ?? 0;
      if (quantity > currentStock) {
        throw new BadRequestException(
          `Not enough physical stock in storage for item ${item_id}`,
        );
      }
    }

    // 3.4. Create the booking
    // generate a unique booking number (check collisions in DB)
    let bookingNumber: string;
    try {
      bookingNumber = await generateBookingNumber(supabase);
    } catch (err) {
      console.error("Booking number generation error:", err);
      throw new BadRequestException(
        "Could not generate a unique booking number, please try again",
      );
    }

    const { data: booking, error: bookingError } = await supabase
      .from("bookings")
      .insert({
        user_id: userId,
        booking_number: bookingNumber,
        status: "pending",
      })
      .select()
      .single<BookingRow>();

    if (bookingError || !booking) {
      throw new BadRequestException("Could not create booking");
    }

    // 3.5. Create booking items using BookingItemsService
    for (const item of dto.items) {
      const start = new Date(item.start_date);
      const end = new Date(item.end_date);
      const totalDays = calculateDuration(start, end);

      // get location_id from storage_items
      const { data: storageItem, error: locationError } = await supabase
        .from("storage_items")
        .select("location_id, org_id")
        .eq("id", item.item_id)
        .single();

      if (locationError || !storageItem) {
        throw new BadRequestException(
          `Storage item data not found for item ${item.item_id}`,
        );
      }

      // Create booking item using service, automatically tracking the provider organization
      const bookingItemData: BookingItemsInsert = {
        booking_id: booking.id,
        item_id: item.item_id,
        location_id: storageItem.location_id,
        provider_organization_id: storageItem.org_id,
        quantity: item.quantity,
        start_date: item.start_date,
        end_date: item.end_date,
        total_days: totalDays,
        status: "pending",
      };

      // Use BookingItemsService instead of direct insert
      await this.bookingItemsService.createBookingItem(
        supabase,
        bookingItemData,
      );
    }

    // 3.6 notify user via centralized mail service
    // await this.mailService.sendBookingMail(BookingMailType.Creation, {
    //   bookingId: booking.id,
    //   triggeredBy: userId,
    // });

    // 3.7 Fetch the complete booking with items and translations using the view
    const { data: createdBookings, error: fetchError } = await supabase
      .from("view_bookings_with_details")
      .select("*")
      .eq("id", booking.id);

    if (fetchError || !createdBookings || createdBookings.length === 0) {
      throw new BadRequestException("Could not fetch created booking details");
    }

    // filtering to get active role
    const createdBooking =
      createdBookings.find(
        (b) =>
          b.role_name === activeRole.roleName &&
          b.requester_org_id === activeRole.orgId,
      ) || createdBookings[0];

    // attach role info to the response
    const bookingWithRole = {
      ...createdBooking,
      user_role_id: createdBooking.user_role_id,
      role_id: createdBooking.role_id,
      role_name: createdBooking.role_name, // "user" | "requester"
      requester_org_id: createdBooking.requester_org_id, // if requester
    };

    return warningMessage
      ? {
          message: "Booking created",
          booking: bookingWithRole,
          warning: warningMessage,
        }
      : {
          message: "Booking created",
          booking: bookingWithRole,
        };
  }

  // 4. confirm a Booking - no longer in use; replaced by confirmBookingItemsForOrg
  async confirmBooking(
    bookingId: string,
    userId: string,
    supabase: SupabaseClient,
  ) {
    // 4.1 check if already confirmed
    const { data: booking } = await supabase
      .from("bookings")
      .select("status, user_id")
      .eq("id", bookingId)
      .single();

    if (!booking) throw new BadRequestException("Booking not found");

    // prevent re-confirmation
    if (booking.status === "confirmed") {
      throw new BadRequestException("Booking is already confirmed");
    }

    // 4.2 Get all the booking items
    const { data: items, error: itemsError } = await supabase
      .from("booking_items")
      .select("item_id, quantity, start_date, item_id, quantity")
      .eq("booking_id", bookingId);

    if (itemsError) {
      throw new BadRequestException("Could not load booking items");
    }

    // 4.3 check availability of the items
    for (const item of items) {
      // get availability of item
      const { data: storageItem, error: storageItemError } = await supabase
        .from("storage_items")
        .select("available_quantity")
        .eq("id", item.item_id)
        .single();

      if (storageItemError || !storageItem) {
        throw new BadRequestException("Could not fetch storage item details");
      }

      // check if stock is enough
      if (storageItem.available_quantity < item.quantity) {
        throw new BadRequestException(
          `Not enough available quantity for item ${item.item_id}`,
        );
      }
    }

    // 4.4 Change the booking status to 'confirmed'
    const { error: updateError } = await supabase
      .from("bookings")
      .update({ status: "confirmed" })
      .eq("id", bookingId);

    if (updateError) {
      throw new BadRequestException("Could not confirm booking");
    }

    // Change the booking items' status to 'confirmed'
    const { error: itemsUpdateError } = await supabase
      .from("booking_items")
      .update({ status: "confirmed" })
      .eq("booking_id", bookingId);

    if (itemsUpdateError) {
      throw new BadRequestException("Could not confirm booking items");
    }

    // 4.6 notify user via centralized mail service
    await this.mailService.sendBookingMail(BookingMailType.Confirmation, {
      bookingId,
      triggeredBy: userId,
    });
    return { message: "Booking confirmed" };
  }

  /**
   * Confirm all booking_items owned by a provider organization for a given booking.
   * If all items in the booking become confirmed, the parent booking is set to confirmed.
   */
  async confirmBookingItemsForOrg(
    bookingId: string,
    providerOrgId: string,
    req: AuthRequest,
    itemIds?: string[],
  ) {
    const supabase = req.supabase;
    if (itemIds && itemIds.length > 0) {
      const { data: statusCheck } = await supabase
        .from("booking_items")
        .select("status")
        .eq("booking_id", bookingId)
        .eq("provider_organization_id", providerOrgId)
        .in("id", itemIds);
      const hasNonPending = statusCheck
        ?.map((i) => i.status)
        .some((status) => status !== "pending");
      if (hasNonPending)
        throw new BadRequestException(
          "Cannot confirm items which are not pending",
        );
    }

    // Permission: must be admin in that organization (or global admin)
    const isAdminOfOrg = this.roleService.hasAnyRole(
      req,
      ["tenant_admin", "storage_manager"],
      providerOrgId,
    );
    if (!isAdminOfOrg) {
      throw new ForbiddenException(
        "Not allowed to confirm items for this organization",
      );
    }

    // Confirm items: either a selected subset (itemIds) or all items for the org; only pending can be confirmed
    const updateQuery = supabase
      .from("booking_items")
      .update({ status: "confirmed" })
      .eq("booking_id", bookingId)
      .eq("provider_organization_id", providerOrgId)
      .eq("status", "pending");
    if (itemIds && itemIds.length > 0) {
      updateQuery.in("id", itemIds);
    }
    const { error: updateErr } = await updateQuery;
    if (updateErr) {
      throw new BadRequestException("Failed to confirm booking items");
    }

    // Check booking roll-up based on all items after update
    const { data: items, error: itemsErr } = await supabase
      .from("booking_items")
      .select("status")
      .eq("booking_id", bookingId);
    if (itemsErr || !items) {
      throw new BadRequestException("Failed to fetch booking items");
    }

    const allRejected =
      items.length > 0 && items.every((it) => it.status === "rejected");
    const noPending =
      items.length > 0 && items.every((it) => it.status !== "pending");

    if (allRejected) {
      const { error: bookingUpdateErr } = await supabase
        .from("bookings")
        .update({ status: "rejected" })
        .eq("id", bookingId);
      if (bookingUpdateErr) {
        throw new BadRequestException(
          "Failed to reject booking after all items rejected",
        );
      }
    } else if (noPending) {
      const { error: bookingUpdateErr } = await supabase
        .from("bookings")
        .update({ status: "confirmed" })
        .eq("id", bookingId);
      if (bookingUpdateErr) {
        throw new BadRequestException(
          "Failed to confirm booking after all items resolved",
        );
      }
    }

    return {
      message: noPending
        ? "Items confirmed and booking status updated"
        : "Items confirmed for organization",
    };
  }

  /**
   * Reject booking_items owned by a provider organization for a given booking.
   * The parent booking is set to 'rejected' only when ALL booking items in the
   * parent booking have status 'rejected'. Otherwise the booking status is
   * rolled up to 'confirmed' if there are no pending items, or left unchanged.
   */
  async rejectBookingItemsForOrg(
    bookingId: string,
    providerOrgId: string,
    req: AuthRequest,
    itemIds?: string[],
  ) {
    const supabase = req.supabase;
    if (itemIds && itemIds.length > 0) {
      const { data: statusCheck } = await supabase
        .from("booking_items")
        .select("status")
        .eq("booking_id", bookingId)
        .eq("provider_organization_id", providerOrgId)
        .in("id", itemIds);
      const hasNonPending = statusCheck
        ?.map((i) => i.status)
        .some((status) => status !== "pending");
      if (hasNonPending)
        throw new BadRequestException(
          "Cannot reject items which are not pending",
        );
    }

    const isAdminOfOrg = this.roleService.hasAnyRole(
      req,
      ["tenant_admin", "storage_manager"],
      providerOrgId,
    );
    if (!isAdminOfOrg) {
      throw new ForbiddenException(
        "Not allowed to reject items for this organization",
      );
    }

    // Only update status to 'rejected' for selected items (pending/confirmed)
    const updateQuery = supabase
      .from("booking_items")
      .update({ status: "rejected" })
      .eq("booking_id", bookingId)
      .eq("provider_organization_id", providerOrgId)
      .in("status", ["pending"]);
    if (itemIds && itemIds.length > 0) updateQuery.in("id", itemIds);

    const { error: updateErr } = await updateQuery;
    if (updateErr) {
      handleSupabaseError(updateErr);
    }

    // Roll-up booking status based on all items
    const { data: items, error: itemsErr } = await supabase
      .from("booking_items")
      .select("status")
      .eq("booking_id", bookingId);
    if (itemsErr) {
      handleSupabaseError(itemsErr);
    }
    if (!items) {
      throw new BadRequestException("Failed to fetch booking items");
    }

    const allRejected =
      items.length > 0 && items.every((it) => it.status === "rejected");
    const noPending =
      items.length > 0 && items.every((it) => it.status !== "pending");

    if (allRejected) {
      const { error: bookingUpdateErr } = await supabase
        .from("bookings")
        .update({ status: "rejected" })
        .eq("id", bookingId);
      if (bookingUpdateErr) {
        throw new BadRequestException("Failed to set booking to rejected");
      }
    } else if (noPending) {
      const { error: bookingUpdateErr } = await supabase
        .from("bookings")
        .update({ status: "confirmed" })
        .eq("id", bookingId);
      if (bookingUpdateErr) {
        throw new BadRequestException("Failed to set booking to confirmed");
      }
    }

    return {
      message: "Items rejected; booking status rolled up where applicable",
    };
  }

  /**
   * Bulk update selected booking_items to a given status for a provider org.
   * - status 'confirmed': only pending items are updated
   * - status 'cancelled': pending and confirmed items are updated
   * After the update, rolls up the parent booking status:
   *   - If any item is 'cancelled' => booking 'rejected'
   *   - Else if all items are 'confirmed' => booking 'confirmed'
   *   - Else booking remains 'pending'
   */
  // updateBookingItemsStatusForOrg removed; use confirm/reject methods with optional itemIds instead

  // 5. update a Booking (tenant_admin/storage_manager OR Owner)
  async updateBooking(
    booking_id: string,
    userId: string,
    dto: UpdateBookingDto,
    req: AuthRequest,
  ) {
    const supabase = req.supabase;

    let warningMessage: string | null = null;

    // 5.1 check the booking
    const { data: booking } = await supabase
      .from("bookings")
      .select("status, user_id, booking_number")
      .eq("id", booking_id)
      .single();

    if (!booking) throw new BadRequestException("Booking not found");

    // 5.2. check permissions using RoleService
    const isElevated = this.roleService.hasAnyRole(req, [
      "tenant_admin",
      "storage_manager",
    ]);

    const isOwner = booking.user_id === userId;

    if (!isElevated && !isOwner) {
      throw new ForbiddenException("Not allowed to update this booking");
    }

    // 5.4 Status check (users are restricted)
    if (booking.status !== "pending") {
      throw new ForbiddenException(
        "Your booking has been confirmed. You can't update it.",
      );
    }

    // 5.3. Delete existing items from booking_items to avoid douplicates
    await supabase.from("booking_items").delete().eq("booking_id", booking_id);

    // 5.4. insert updated items with validations and availability checks
    for (const item of dto.items) {
      const { item_id, quantity, start_date, end_date } = item;

      const start = new Date(start_date);

      const diffDays = dayDiffFromToday(start);

      if (diffDays < 0) {
        throw new BadRequestException("start_date cannot be in the past");
      }

      if (diffDays < 1) {
        warningMessage =
          "Heads up: bookings made less than 24 hours in advance might not be confirmd in time.";
      }

      const totalDays = calculateDuration(
        new Date(start_date),
        new Date(end_date),
      );

      // 5.5. Check virtual availability for the time range
      const available = await calculateAvailableQuantity(
        supabase,
        item_id,
        start_date,
        end_date,
      );

      if (quantity > available.availableQuantity) {
        throw new BadRequestException(
          `Not enough virtual stock available for item ${item_id}`,
        );
      }

      // Check physical stock (currently in storage)
      const { data: storageCountRow, error: itemError } = await supabase
        .from("storage_items")
        .select("available_quantity")
        .eq("id", item_id)
        .single();

      if (itemError || !storageCountRow) {
        throw new BadRequestException("Storage item data not found");
      }

      const currentStock = storageCountRow.available_quantity ?? 0;
      if (quantity > currentStock) {
        throw new BadRequestException(
          `Not enough physical stock in storage for item ${item_id}`,
        );
      }

      // 5.6. Fetch location_id and org_id (provider_organization_id)
      const { data: storageItem, error: storageError } = await supabase
        .from("storage_items")
        .select("location_id, org_id")
        .eq("id", item_id)
        .single();

      if (storageError || !storageItem) {
        throw new BadRequestException(
          `Could not find storage item for item ${item_id}`,
        );
      }

      // Create booking item using service, automatically tracking the provider organization
      await this.bookingItemsService.createBookingItem(supabase, {
        booking_id: booking_id,
        item_id: item.item_id,
        location_id: storageItem.location_id,
        provider_organization_id: storageItem.org_id,
        quantity: item.quantity,
        start_date: item.start_date,
        end_date: item.end_date,
        total_days: totalDays,
        status: "pending",
      });
    }

    // 5.8 notify user via centralized mail service
    await this.mailService.sendBookingMail(BookingMailType.Update, {
      bookingId: booking_id,
      triggeredBy: userId,
    });

    const { data: updatedBooking, error: bookingError } = await supabase
      .from("view_bookings_with_details")
      .select("*")
      .eq("id", booking_id)
      .single();

    if (bookingError || !updatedBooking) {
      throw new BadRequestException("Could not fetch updated booking details");
    }

    return warningMessage
      ? {
          message: "Booking updated",
          booking: updatedBooking,
          warning: warningMessage,
        }
      : { message: "Booking updated", booking: updatedBooking };
  }

  // 6. reject a Booking - no longer in use; replaced by rejectBookingItemsForOrg
  async rejectBooking(bookingId: string, userId: string, req: AuthRequest) {
    const supabase = req.supabase;
    // check if already rejected
    const { data: booking } = await supabase
      .from("bookings")
      .select("status, user_id, booking_number")
      .eq("id", bookingId)
      .single();

    if (!booking) throw new BadRequestException("Booking not found");

    // prevent re-rejection
    if (booking.status === "rejected") {
      throw new BadRequestException("Booking is already rejected");
    }

    // 6.1 user role check using RoleService
    const isAdmin = this.roleService.hasAnyRole(req, [
      "super_admin",
      "tenant_admin",
      "storage_manager",
    ]);

    if (!isAdmin) {
      throw new ForbiddenException("Only admins can reject bookings");
    }

    // fetch booking items for email
    const { data: bookingItems, error: bookingItemsError } = await supabase
      .from("booking_items")
      .select("item_id, quantity, start_date, end_date")
      .eq("booking_id", bookingId);

    if (bookingItemsError || !bookingItems) {
      throw new BadRequestException(
        "Could not fetch booking items for rejection",
      );
    }

    // 6.2 set booking_item status to cancelled
    const { error: itemUpdateError } = await supabase
      .from("booking_items")
      .update({ status: "cancelled" }) // Trigger watches for change
      .eq("booking_id", bookingId);

    if (itemUpdateError) {
      console.error("Booking items update error:", itemUpdateError);
      throw new BadRequestException(
        "Could not update booking items for cancellation",
      );
    }

    // 6.3 set booking status to rejected
    const { error: updateError } = await supabase
      .from("bookings")
      .update({ status: "rejected" })
      .eq("id", bookingId);

    if (updateError) {
      console.error("Failed to reject booking:", updateError);
      throw new BadRequestException("Could not reject the booking");
    }

    // 6.6 notify via centralized mail service
    await this.mailService.sendBookingMail(BookingMailType.Rejection, {
      bookingId,
      triggeredBy: userId,
    });

    return { message: "Booking rejected" };
  }

  // 7. cancel a Booking (User if not confirmed, Admins always)
  async cancelBooking(
    bookingId: string,
    userId: string,
    req: AuthRequest,
  ): Promise<CancelBookingResponse> {
    const supabase = req.supabase;
    // 7.1 check booking status
    const { data: booking } = await supabase
      .from("bookings")
      .select("status, user_id, booking_number")
      .eq("id", bookingId)
      .single();
    if (!booking) throw new BadRequestException("Booking not found");

    // prevent re-cancellation: booking already in final 'cancelled' state
    const finalStates = new Set(["cancelled"]);

    if (finalStates.has(booking.status)) {
      throw new BadRequestException(
        "Booking has already been " + booking.status,
      );
    }

    // 7.2 permissions check using RoleService
    const isAdmin = this.roleService.hasAnyRole(req, [
      "tenant_admin",
      "storage_manager",
    ]);
    const isOwner = booking.user_id === userId;

    if (!isAdmin && !isOwner) {
      throw new ForbiddenException("You can only cancel your own bookings");
    }

    if (!isAdmin && booking.status === "confirmed") {
      throw new ForbiddenException(
        "You can't cancel a booking that has already been confirmed",
      );
    }

    // 7.5 Cancel all related booking_items
    const { error: itemUpdateError } = await supabase
      .from("booking_items")
      .update({ status: "cancelled" })
      .eq("booking_id", bookingId);

    if (itemUpdateError) {
      console.error("Booking items update error:", itemUpdateError);
      throw new BadRequestException(
        "Could not update booking items for cancellation",
      );
    }

    // 7.4 update booking_items
    const { error: bookingUpdateError } = await supabase
      .from("bookings")
      .update({ status: "cancelled" })
      .eq("id", bookingId);

    if (bookingUpdateError) {
      // Log supabase error details to help debugging (RLS/policy/constraint issues)
      console.error("Failed to cancel booking", {
        bookingId,
        error: bookingUpdateError,
      });
      throw new BadRequestException("Could not cancel the booking");
    }

    // 7.6 Fetch booking items for email details
    const { data: bookingItems, error: bookingItemsError } = await supabase
      .from("booking_items")
      .select("item_id, quantity, start_date, end_date")
      .eq("booking_id", bookingId)
      .overrideTypes<BookingItemRow[]>();

    if (bookingItemsError || !bookingItems) {
      throw new BadRequestException(
        "Could not fetch booking items for cancellation",
      );
    }

    // notify via centralized mail service
    await this.mailService.sendBookingMail(BookingMailType.Cancellation, {
      bookingId,
      triggeredBy: userId,
    });

    return {
      message: `Booking cancelled by ${isAdmin ? "admin" : "user"}`,
      bookingId,
      cancelledBy: isAdmin ? "admin" : "user",
      items: bookingItems.map((item) => ({
        item_id: item.item_id,
        quantity: item.quantity,
        start_date: item.start_date,
        end_date: item.end_date,
      })),
    };
  }

  // 8. delete a Booking and mark it as deleted
  async deleteBooking(bookingId: string, userId: string, req: AuthRequest) {
    const supabase = req.supabase;
    // 8.1 check booking in database
    const { data: booking, error: bookingError } = await supabase
      .from("bookings")
      .select("status, user_id, booking_number")
      .eq("id", bookingId)
      .single()
      .overrideTypes<BookingRow>();

    if (bookingError || !booking)
      throw new BadRequestException("Booking not found");

    // prevent re-deletion
    //if (booking.status === "deleted") {
    //  throw new BadRequestException("Booking is already deleted");
    //}

    // 8.2 check user role using RoleService
    const isAdmin = this.roleService.hasAnyRole(req, [
      "tenant_admin",
      "storage_manager",
    ]);

    if (!isAdmin) {
      throw new ForbiddenException(
        "You are not allowed to delete this booking",
      );
    }

    // 8.3 cancel all related booking_items to restore virtual stock
    const { error: itemUpdateError } = await supabase
      .from("booking_items")
      .update({ status: "cancelled" })
      .eq("booking_id", bookingId);

    if (itemUpdateError) {
      console.error("Booking items update error:", itemUpdateError);
      throw new BadRequestException("Could not cancel related booking items");
    }

    // 8.4 fetch booking_items for email
    const { data: bookingItems, error: bookingItemsError } = await supabase
      .from("booking_items")
      .select("item_id, quantity, start_date, end_date")
      .eq("booking_id", bookingId);

    if (bookingItemsError || !bookingItems) {
      throw new BadRequestException("Could not fetch booking items for email");
    }

    // 8.5 Soft-delete the booking (update only)
    const { error: deleteError } = await supabase
      .from("bookings")
      .update({
        status: "cancelled",
      })
      .eq("id", bookingId);

    if (deleteError) {
      throw new BadRequestException("Could not mark booking as deleted");
    }

    // 8.6 send notification email user and admin
    await this.mailService.sendBookingMail(BookingMailType.Cancellation, {
      bookingId,
      triggeredBy: userId,
    });

    return {
      message: "Booking deleted",
    };
  }

  /**
   *
   * @param bookingId
   * @param orgId
   * @param supabase
   * @returns
   */
  async returnItems(
    req: AuthRequest,
    bookingId: string,
    orgId: string,
    itemIds?: string[],
  ) {
    const supabase = req.supabase;
    const userId = req.user.id;
    if (itemIds) {
      const selectQuery = supabase
        .from("booking_items")
        .select("status")
        .eq("booking_id", bookingId)
        .eq("provider_organization_id", orgId)
        .in("id", itemIds);
      const { data: selectData, error } = await selectQuery;

      if (error) handleSupabaseError(error);
      const unconfirmed = selectData.filter((r) => r.status !== "picked_up");
      if (unconfirmed.length > 0)
        throw new BadRequestException(
          `Cannot return items which are not picked up`,
        );
    }

    const updateQuery = supabase
      .from("booking_items")
      .update({ status: "returned" })
      .eq("status", "picked_up")
      .eq("booking_id", bookingId)
      .eq("provider_organization_id", orgId);
    if (itemIds && itemIds.length > 0) updateQuery.in("id", itemIds);

    const { error: updateError } = await updateQuery;
    if (updateError) handleSupabaseError(updateError);

    const { data: bookingStatus } = await supabase
      .from("booking_items")
      .select("status")
      .eq("booking_id", bookingId);

    // Mark parent booking as "completed" if all parts have been acted upon (booking_item.status is either "cancelled", "rejected", "returned")
    const isNotCompleted = ["confirmed", "pending", "picked_up"];
    if (bookingStatus?.every((part) => !isNotCompleted.includes(part.status))) {
      await supabase
        .from("bookings")
        .update({ status: "completed" })
        .eq("id", bookingId);
    }

    // notify via centralized mail service
    await this.mailService.sendBookingMail(BookingMailType.ItemsReturned, {
      bookingId,
      triggeredBy: userId,
    });

    return { message: "Items returned successfully" };
  }

  /**
   * Mark items as picked up
   * @param supabase An authorized supabase client
   * @param bookingId ID of booking which to confirm pick-up
   * @param orgId Org ID of which to confirm booking portion
   * @param itemIds Optional Item IDs to mark as picked up. If not provided, ALL confirmed items are marked as picked-up from booking.
   */
  async confirmPickup(
    supabase: SupabaseClient,
    bookingId: string,
    orgId: string,
    location_id: string,
    itemIds?: string[],
  ) {
    if (itemIds && itemIds.length > 0) {
      const selectQuery = supabase
        .from("booking_items")
        .select("status")
        .eq("booking_id", bookingId)
        .eq("provider_organization_id", orgId)
        .in("id", itemIds);
      const { data: selectData, error } = await selectQuery;

      if (error) handleSupabaseError(error);
      const unconfirmed = selectData.filter((r) => r.status !== "confirmed");
      if (unconfirmed.length > 0)
        throw new BadRequestException(
          `Cannot pick-up items which are not confirmed`,
        );
    }

    const updateQuery = supabase
      .from("booking_items")
      .update({ status: "picked_up" })
      .eq("booking_id", bookingId)
      .eq("provider_organization_id", orgId)
      .eq("status", "confirmed");
    if (location_id) updateQuery.eq("location_id", location_id);
    if (itemIds && itemIds.length > 0) updateQuery.in("id", itemIds);
    const { error: itemsUpdateError } = await updateQuery;
    if (itemsUpdateError) handleSupabaseError(itemsUpdateError);

    const { data: bookingDetails } = await supabase
      .from("booking_items")
      .select("status")
      .eq("booking_id", bookingId);

    if (
      bookingDetails?.some(
        (org_booking) => org_booking.status === "picked_up",
      ) &&
      bookingDetails?.every((org_booking) => org_booking.status !== "pending")
    ) {
      const { error: bookingUpdateError } = await supabase
        .from("bookings")
        .update({ status: "picked_up" })
        .eq("id", bookingId);

      if (bookingUpdateError) handleSupabaseError(bookingUpdateError);
    }

    // look up the booking owner so we can tag who triggered the mail
    const { data: bookingRow } = await supabase
      .from("bookings")
      .select("user_id")
      .eq("id", bookingId)
      .single<BookingRow>();

    const triggeredBy = bookingRow?.user_id ?? "system";

    // notify via centralized mail service
    // await this.mailService.sendBookingMail(BookingMailType.ItemsPickedUp, {
    //   bookingId,
    //   triggeredBy,
    // });

    return {
      message: `Pickup confirmed for booking ${bookingId}`,
    };
  }

  /**
   * Mark items as cancelled from a booking.
   * Meaning they will not be picked up
   * @param supabase An authorized supabase client
   * @param bookingId ID of booking which to cancel items from
   * @param orgId Org ID of which to cancel items from
   * @param itemIds item IDs. Optiona. Items which to cancel from the booking. If omitted, ALL booking items are cancelled
   */
  async cancelBookingItem(
    supabase: SupabaseClient,
    bookingId: string,
    orgId: string,
    itemIds?: string[],
  ) {
    const selectQuery = supabase
      .from("booking_items")
      .select("status")
      .eq("booking_id", bookingId)
      .eq("provider_organization_id", orgId);
    if (itemIds && itemIds.length > 0) selectQuery.in("id", itemIds);
    const { data: selectData } = await selectQuery;

    // Throw error if any item is already picked up
    const statuses = selectData?.map((i) => i.status);
    if (statuses?.includes("picked_up"))
      throw new BadRequestException("Cannot cancel picked up items");

    const updateQuery = supabase
      .from("booking_items")
      .update({ status: "cancelled" })
      .eq("booking_id", bookingId)
      .eq("provider_organization_id", orgId)
      .eq("status", "confirmed");

    if (itemIds && itemIds.length > 0) updateQuery.in("id", itemIds);
    const { error: itemsUpdateError } = await updateQuery;
    if (itemsUpdateError) handleSupabaseError(itemsUpdateError);

    return {
      message: `Items cancelled for booking ${bookingId}`,
    };
  }

  // 12. virtual number of items for a specific date
  async getAvailableQuantityForDate(
    itemId: string,
    startdate: string,
    enddate: string,
  ) {
    const supabase = this.supabaseService.getServiceClient();

    if (!itemId || !startdate) {
      throw new BadRequestException("item_id and date are mandatory");
    }

    const num_available = await calculateAvailableQuantity(
      supabase,
      itemId,
      startdate,
      enddate,
    );

    return num_available ?? 0;
  }

  /**
   * Update self_pickup status of a booking portion
   * self_pickup is PER org and PER location
   */
  async updateSelfPickup(
    supabase: SupabaseClient,
    bookingId: string,
    orgId: string,
    body: {
      location_id: string;
      newStatus: boolean;
    },
  ) {
    const { location_id, newStatus } = body;
    const result = await supabase
      .from("booking_items")
      .update({ self_pickup: newStatus })
      .eq("booking_id", bookingId)
      .eq("provider_organization_id", orgId)
      .eq("location_id", location_id);

    if (result.error) handleSupabaseError(result.error);
    return {
      message: `Self pickup was successfully ${newStatus === true ? "enabled" : "disabled"}`,
    };
  }
}<|MERGE_RESOLUTION|>--- conflicted
+++ resolved
@@ -177,13 +177,8 @@
     req: AuthRequest,
     page: number,
     limit: number,
-<<<<<<< HEAD
-    activeOrgId?: string,
+    activeOrgId: string,
     activeRole?: string,
-=======
-    userId: string,
-    activeOrgId: string,
->>>>>>> b8179e99
   ) {
     const { from, to } = getPaginationRange(page, limit);
     const supabase = req.supabase;
@@ -266,7 +261,6 @@
       activeRole === "storage_manager" ||
       activeRole === "tenant_admin"
     ) {
-<<<<<<< HEAD
       // Requesters can only see bookings for their organization
       if (!activeOrgId) {
         throw new ForbiddenException(
@@ -275,10 +269,6 @@
       }
 
       const bookingItemsResult = await supabase
-=======
-      // Admins see all bookings for their organization
-      const bookingIdsResult = await supabase
->>>>>>> b8179e99
         .from("booking_items")
         .select(
           "booking_id, status, self_pickup, location_id, provider_organization_id, organizations(name), storage_locations (name)",
@@ -288,16 +278,9 @@
       if (bookingItemsResult.error)
         handleSupabaseError(bookingItemsResult.error);
 
-<<<<<<< HEAD
       const bookingIds = bookingItemsResult.data.map((item) => item.booking_id);
       // If no bookings found, return empty paginated response
       if (bookingIds.length === 0) {
-=======
-      const bookingIds = bookingIdsResult.data.map((item) => item.booking_id);
-      if (bookingIds.length > 0) {
-        query.in("id", bookingIds);
-      } else {
->>>>>>> b8179e99
         return {
           data: [],
           count: 0,
@@ -307,7 +290,6 @@
           metadata: getPaginationMeta(0, page, limit),
         };
       }
-<<<<<<< HEAD
 
       // Fetch bookings themselves
       const result = await supabase
@@ -374,10 +356,6 @@
         data: mappedResult,
         metadata: pagination,
       };
-=======
-    } else {
-      throw new ForbiddenException("You do not have access to view bookings");
->>>>>>> b8179e99
     }
 
     const result = await query;
