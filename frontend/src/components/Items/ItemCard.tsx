import imagePlaceholder from "@/assets/defaultImage.jpg";
import {
  Tooltip,
  TooltipContent,
  TooltipTrigger,
} from "@/components/ui/tooltip";
import { useLanguage } from "@/context/LanguageContext";
import { useFormattedDate } from "@/hooks/useFormattedDate";
import { useTranslation } from "@/hooks/useTranslation";
import { useAppDispatch, useAppSelector } from "@/store/hooks";
import { addToCart } from "@/store/slices/cartSlice";
import { getItemById } from "@/store/slices/itemsSlice";
import { t } from "@/translations";
import { ItemTranslation } from "@/types";
import { ItemImageAvailabilityInfo } from "@/types/storage";
import { Clock, MapPin, Minus, Plus } from "lucide-react";
import React, { useEffect, useMemo, useRef, useState } from "react";
import { useNavigate } from "react-router-dom";
import { toast } from "sonner";
import { Button } from "@/components/ui/button";
import { Card } from "@/components/ui/card";
import {
  getItemImages,
  selectItemImages,
} from "@/store/slices/itemImagesSlice";
import { Item } from "@/types/item";
import { Input } from "../ui/input";
import { itemsApi } from "@/api/services/items";
import { cn } from "@/lib/utils";
import { ImageSchemaType } from "@/store/utils/validate";

interface ItemsCardProps {
  item: Item & {
    images?: { main: ImageSchemaType };
  };
  preview?: boolean;
}

const ItemCard: React.FC<ItemsCardProps> = ({ item, preview = false }) => {
  const navigate = useNavigate();
  const dispatch = useAppDispatch();
  const itemImages = useAppSelector(selectItemImages);
  const { startDate, endDate } = useAppSelector((state) => state.timeframe);
  const [quantity, setQuantity] = useState(0);
  const cartItems = useAppSelector((state) => state.cart.items);

  const [availabilityInfo, setAvailabilityInfo] =
    useState<ItemImageAvailabilityInfo>({
      availableQuantity: item.quantity || 0,
      isChecking: false,
      error: null,
    });

  const { getTranslation } = useTranslation<ItemTranslation>();
  const itemContent = getTranslation(item, "fi") as ItemTranslation | undefined;
  const { lang } = useLanguage();
  const { formatDate } = useFormattedDate();

  // Enhanced image finding with memoization to prevent recalculation on every render
  const itemImagesForCurrentItem = useMemo(
    () => itemImages.filter((img) => img.item_id === item.id),
    [itemImages, item.id],
  );

  // Add this persistent ref to track already-failed image URLs
  const failedImageUrlsRef = useRef<Set<string>>(new Set());

  // Stable URL calculation that won't change between renders
  const stableImage = useMemo(() => {
    // Get all possible images for this item
    const validImages = itemImagesForCurrentItem.filter(
      (img) => !failedImageUrlsRef.current.has(img.image_url),
    );

    // Return main image if found, or first valid image if no main image.
    const displayImg =
      validImages.find((img) => img.image_type === "main") ?? validImages[0];

    return {
      image_url: displayImg?.image_url || "",
      object_fit: displayImg?.object_fit || "cover",
    };
  }, [itemImagesForCurrentItem]);

  // Image handling states
  const [currentImage, setCurrentImage] = useState({
    image_url: "",
    object_fit: "cover",
  });
  const [isImageLoading, setIsImageLoading] = useState(true);
  const [loadFailed, setLoadFailed] = useState(false);
  const imageLoadingTimeoutRef = useRef<NodeJS.Timeout | null>(null);

  // Set the image URL just once when it changes
  useEffect(() => {
    const { image_url } = stableImage;
    if (image_url && !failedImageUrlsRef.current.has(image_url)) {
      // Clear any existing timeout
      if (imageLoadingTimeoutRef.current) {
        clearTimeout(imageLoadingTimeoutRef.current);
      }

      setCurrentImage(stableImage);
      setIsImageLoading(true);
      setLoadFailed(false);

      // Set a timeout to prevent infinite loading
      imageLoadingTimeoutRef.current = setTimeout(() => {
        setIsImageLoading(false);
        failedImageUrlsRef.current.add(stableImage.image_url); // Mark as failed due to timeout
        console.warn(`Image loading timed out for ${stableImage.image_url}`);
      }, 5000); // 5 seconds timeout
    } else {
      // If no URL or URL previously failed
      setCurrentImage(stableImage);
      setIsImageLoading(false);
      setLoadFailed(true);
    }

    // Cleanup function to clear timeout
    return () => {
      if (imageLoadingTimeoutRef.current) {
        clearTimeout(imageLoadingTimeoutRef.current);
      }
    };
  }, [stableImage]);

  // Fetch images only once per item
  useEffect(() => {
    // Only fetch if we don't already have images for this item
    if (!itemImagesForCurrentItem.length) {
      dispatch(getItemImages(item.id))
        .unwrap()
        .catch((error) => {
          console.error("Failed to fetch item images:", error);
        });
    }
  }, [dispatch, item.id, itemImagesForCurrentItem.length]);

  // Navigate to the item's detail page
  const handleItemClick = (itemId: string) => {
    void dispatch(getItemById(itemId)); // Fetch the item by ID when clicked
    void navigate(`/storage/items/${itemId}`);
  };

  const handleAddToCart = () => {
    if (!item) return;

    const availability = availabilityInfo.availableQuantity;

    const existingCartItem = cartItems.find(
      (cartItem) => cartItem.item.id === item.id,
    );
    const currentQuantity = existingCartItem?.quantity ?? 0;

    if (currentQuantity + quantity > availability) {
      toast.warning(
        `${t.cart.toast.itemsExceedQuantity[lang]} ${availability}.`,
      );
      return;
    }
    void dispatch(
      addToCart({
        item: item,
        quantity: quantity,
        startDate: startDate ? startDate : undefined,
        endDate: endDate ? endDate : undefined,
      }),
    );

    toast.success(`${itemContent?.item_name} ${t.itemCard.addedToCart[lang]}`);
  };

  // Update availability info based on dates selection
  useEffect(() => {
    if (startDate && endDate) {
      setAvailabilityInfo((prev) => ({
        ...prev,
        isChecking: true,
        error: null,
      }));
      void itemsApi
        .checkAvailability(item.id, new Date(startDate), new Date(endDate))
        .then((response) => {
          setAvailabilityInfo({
            availableQuantity: response.availableQuantity,
            isChecking: false,
            error: null,
          });
        })
        .catch((error) => {
          console.error("Error checking availability:", error);
          setAvailabilityInfo({
            availableQuantity: item.available_quantity || 0,
            isChecking: false,
            error: "Failed to check availability",
          });
        });
    } else {
      // When no dates selected, show total quantity
      setAvailabilityInfo({
        availableQuantity: item.quantity || 0,
        isChecking: false,
        error: null,
      });
    }
  }, [startDate, endDate, item.id, item.available_quantity, item.quantity]);

  const isItemAvailableForTimeframe = availabilityInfo.availableQuantity > 0;

  const isAddToCartDisabled =
    !startDate ||
    !endDate ||
    quantity > availabilityInfo.availableQuantity ||
    quantity <= 0 ||
    !isItemAvailableForTimeframe ||
    availabilityInfo.isChecking;

  return (
    <Card
      data-cy="items-card"
      className={cn(
        "w-full flex flex-col justify-between p-4 flex-[1_0_250px]",
        preview && "shadow-none max-w-[350px]",
      )}
    >
      {/* Image Section */}
      <div
        className="h-40 bg-gray-200 flex items-center justify-center rounded relative overflow-hidden border border-1-[var(--subtle-grey)] basis-[250px]"
        data-cy="item-image-section"
      >
        {isImageLoading && !loadFailed && (
          <div className="absolute inset-0 flex items-center justify-center bg-gray-100">
            <div className="w-8 h-8 border-4 border-gray-300 border-t-secondary rounded-full animate-spin"></div>
          </div>
        )}
        <img
          src={
            item.images?.main?.url || currentImage.image_url || imagePlaceholder
          }
          alt={itemContent?.item_name || "Tuotteen kuva"}
          className={cn(
            "w-full h-full transition-opacity duration-300",
            `object-${preview ? item.images?.main?.metadata?.object_fit : currentImage.object_fit}`,
          )}
          onLoad={() => {
            if (imageLoadingTimeoutRef.current) {
              clearTimeout(imageLoadingTimeoutRef.current);
              imageLoadingTimeoutRef.current = null;
            }
            setIsImageLoading(false);
            setLoadFailed(false);
          }}
          onError={(e) => {
            // Prevent infinite loops by tracking which URLs have failed
            if (currentImage.image_url) {
              console.warn(`Failed to load image: ${currentImage.image_url}`);
              failedImageUrlsRef.current.add(currentImage.image_url);
            }

            // Clear the timeout
            if (imageLoadingTimeoutRef.current) {
              clearTimeout(imageLoadingTimeoutRef.current);
              imageLoadingTimeoutRef.current = null;
            }

            // Critical: remove the error handler before changing the source
            e.currentTarget.onerror = null;

            // Set to placeholder directly - only once
            e.currentTarget.src = imagePlaceholder;
            setIsImageLoading(false);
            setLoadFailed(true);
          }}
          loading="lazy"
        />
      </div>

      {/* Item Details */}
      <div data-cy="item-details">
        <h2
          className="text-lg text-primary font-normal text-center mb-1"
          data-cy="item-name"
        >
          {itemContent?.item_name
            ? `${itemContent.item_name.charAt(0).toUpperCase()}${itemContent.item_name.slice(1)}`
            : "Tuote"}
        </h2>
        {/* Display location name */}
        {(item.location_details || item.location_name) && (
          <div
            className="flex items-center justify-center gap-1 text-xs text-muted-foreground"
            data-cy="item-location"
          >
            <MapPin className="h-3.5 w-3.5 flex-shrink-0" />
            <span>
              {item.location_details?.name || item.location_name || "Unknown"}
            </span>
          </div>
        )}
      </div>

      {/* Display selected booking timeframe if it exists */}
      {startDate && endDate && !preview && (
        <div
          className="bg-slate-100 p-2 rounded-md mb-1 flex flex-col items-center"
          data-cy="item-timeframe"
        >
          <div className="flex items-center text-sm text-slate-400">
            <Clock className="h-4 w-4 mr-1" />
            <span className="font-medium text-xs">
              {t.itemCard.timeframe[lang]}
            </span>
          </div>
          <p className="text-xs font-medium m-0">
            {formatDate(startDate, "d MMM yyyy")} -{" "}
            {formatDate(endDate, "d MMM yyyy")}
          </p>
        </div>
      )}

      {/* Quantity Input */}
      <div data-cy="item-quantity-section">
        <div className="flex flex-col flex-wrap items-center space-y-2 justify-between">
          <div className="flex items-center">
            <Button
              type="button"
              variant="outline"
              size="sm"
              onClick={() => setQuantity(Math.max(0, quantity - 1))}
              className="h-8 w-8 p-0"
              aria-label={t.itemCard.aria.labels.quantity.reduce[lang].replace(
                "{number}",
                (quantity - 1).toString(),
              )}
              disabled={quantity <= 0}
            >
              <Minus aria-hidden />
            </Button>
            <Input
              type="text"
              aria-label={t.itemCard.aria.labels.quantity.enterQuantity[
                lang
              ].replace("{number}", quantity.toString())}
              value={quantity}
              onChange={(e) => {
                const value = parseInt(e.target.value) || 0;
                setQuantity(
                  Math.min(
                    availabilityInfo.availableQuantity,
                    Math.max(0, value),
                  ),
                );
              }}
              className="w-11 h-8 mx-2 text-center"
              min="0"
              max={availabilityInfo.availableQuantity}
            />
            <Button
              type="button"
              variant="outline"
              size="sm"
              onClick={() => {
                setQuantity(
                  Math.min(availabilityInfo.availableQuantity, quantity + 1),
                );
              }}
              className="h-8 w-8 p-0"
              aria-label={t.itemCard.aria.labels.quantity.increase[
                lang
              ].replace("{number}", (quantity - 1).toString())}
              disabled={quantity >= availabilityInfo.availableQuantity}
            >
              <Plus aria-hidden />
            </Button>
          </div>

          <div className="flex items-center justify-end mb-3 mt-1">
            {!preview && availabilityInfo.isChecking ? (
              <p className="text-xs text-slate-400 italic m-0">
                {t.itemCard.checkingAvailability[lang]}
              </p>
            ) : !preview && availabilityInfo.error ? (
              <p className="text-xs text-red-500 italic m-0">
                {t.itemCard.availabilityError[lang]}
              </p>
            ) : (
<<<<<<< HEAD
              <p className="text-xs text-slate-500 italic m-0">
                {startDate && endDate
=======
              <p className="text-xs text-slate-400 italic m-0">
                {!preview && startDate && endDate
>>>>>>> 59e34aac
                  ? availabilityInfo.availableQuantity > 0
                    ? `${t.itemCard.available[lang]}: ${availabilityInfo.availableQuantity}`
                    : `${t.itemCard.notAvailable[lang]}`
                  : `${t.itemCard.totalUnits[lang]}: ${item.quantity}`}
              </p>
            )}
          </div>
        </div>

        {/* Add to Cart Button with Tooltip */}
        <Tooltip>
          <TooltipTrigger asChild>
            <span
              tabIndex={0}
              className={
                isAddToCartDisabled
                  ? "inline-block w-full cursor-not-allowed"
                  : "inline-block w-full"
              }
            >
              <Button
                type="button"
                onClick={!preview ? handleAddToCart : () => {}}
                className="w-full bg-background rounded-2xl text-secondary border-secondary border-1 hover:text-white hover:bg-secondary"
                disabled={isAddToCartDisabled}
                style={{
                  pointerEvents: isAddToCartDisabled ? "none" : "auto",
                }}
                data-cy="item-add-to-cart-btn"
              >
                {t.itemDetails.items.addToCart[lang]}
              </Button>
            </span>
          </TooltipTrigger>
          {isAddToCartDisabled && (
            <TooltipContent>
              {!startDate || !endDate ? (
                <p>{t.itemCard.selectDatesFirst[lang]}</p>
              ) : (
                <p>{t.itemCard.selectValidQuantity[lang]} </p>
              )}
            </TooltipContent>
          )}
        </Tooltip>
      </div>

      {/* View Details Button */}
      <Button
        type="button"
        onClick={!preview ? () => handleItemClick(item.id) : () => {}}
        className="w-full bg-background rounded-2xl text-primary/80 border-primary/80 border-1 hover:text-white hover:bg-primary/90"
        data-cy="item-view-details-btn"
      >
        {t.itemCard.viewDetails ? t.itemCard.viewDetails[lang] : "Katso tiedot"}
      </Button>
    </Card>
  );
};

export default ItemCard;<|MERGE_RESOLUTION|>--- conflicted
+++ resolved
@@ -385,13 +385,8 @@
                 {t.itemCard.availabilityError[lang]}
               </p>
             ) : (
-<<<<<<< HEAD
-              <p className="text-xs text-slate-500 italic m-0">
-                {startDate && endDate
-=======
               <p className="text-xs text-slate-400 italic m-0">
                 {!preview && startDate && endDate
->>>>>>> 59e34aac
                   ? availabilityInfo.availableQuantity > 0
                     ? `${t.itemCard.available[lang]}: ${availabilityInfo.availableQuantity}`
                     : `${t.itemCard.notAvailable[lang]}`
