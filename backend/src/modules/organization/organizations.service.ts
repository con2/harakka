import {
  BadRequestException,
  Injectable,
  NotFoundException,
} from "@nestjs/common";
import { SupabaseService } from "../supabase/supabase.service";
import {
  OrganizationRow,
  OrganizationInsert,
  OrganizationUpdate,
} from "./interfaces/organization.interface";
import { PostgrestSingleResponse, SupabaseClient } from "@supabase/supabase-js";
import { AuthRequest } from "src/middleware/interfaces/auth-request.interface";
import { getPaginationMeta, getPaginationRange } from "src/utils/pagination";
import { ApiResponse } from "../../../../common/response.types";
import { handleSupabaseError } from "@src/utils/handleError.utils";

@Injectable()
export class OrganizationsService {
  constructor(private readonly supabaseService: SupabaseService) {}

  private getClient(req: AuthRequest): SupabaseClient {
    return req.supabase || this.supabaseService.getServiceClient();
  }

  // 1. get all
  async getAllOrganizations(
    page: number,
    limit: number,
    ascending: boolean,
    order?: string,
  ): Promise<ApiResponse<OrganizationRow>> {
    const supabase = this.supabaseService.getServiceClient();
    const { from, to } = getPaginationRange(page, limit);

    const query = supabase
      .from("organizations")
      .select("*", { count: "exact" })
      .eq("is_deleted", false)
      .range(from, to);

    if (order) {
      query.order(order, { ascending: ascending });
    }

    const result = await query;
    const { error, count } = result;

    if (error) throw new Error(error.message);

    const metadata = getPaginationMeta(count, page, limit);
    return {
      ...result,
      metadata,
    };
  }

  // 2. get one
  async getOrganizationById(id: string): Promise<OrganizationRow> {
    const supabase = this.supabaseService.getServiceClient();
<<<<<<< HEAD
    const {
      data,
      error,
    }: {
      data: OrganizationRow | null;
      error: PostgrestError | null;
    } = await supabase
      .from("organizations")
      .select("*")
      .eq("id", id)
      .eq("is_deleted", false)
      .maybeSingle();
=======
>>>>>>> 4969f1df

    const { data, error }: PostgrestSingleResponse<OrganizationRow> =
      await supabase.from("organizations").select("*").eq("id", id).single();

    if (error) handleSupabaseError(error);
    return data;
  }

  // 3. get Org by slug
  async getOrganizationBySlug(slug: string): Promise<OrganizationRow> {
    const supabase = this.supabaseService.getServiceClient();
    const { data, error }: PostgrestSingleResponse<OrganizationRow> =
      await supabase
        .from("organizations")
        .select("*")
        .eq("slug", slug)
        .single();

    if (error) throw new Error(error.message);
    return data;
  }

  // 4. create
  async createOrganization(
    req: AuthRequest,
    org: OrganizationInsert,
  ): Promise<OrganizationRow> {
    const supabase = this.getClient(req);

    const { data, error } = await supabase
      .from("organizations")
      .insert({ ...org, created_by: req.user.id })
      .select()
      .single();

    if (error) handleSupabaseError(error);
    if (!data) throw new Error("No organization returned after insert.");

    return data;
  }

  // 5. update
  async updateOrganization(
    req: AuthRequest,
    id: string,
    org: OrganizationUpdate,
  ): Promise<OrganizationRow> {
    const supabase = this.getClient(req);

    const { data, error } = await supabase
      .from("organizations")
      .update({ ...org, updated_by: req.user.id })
      .eq("id", id)
      .select()
      .single();

    if (error) handleSupabaseError(error);
    if (!data) throw new Error("No organization returned after insert.");

    return data;
  }

  // 6. delete
  async deleteOrganization(
    req: AuthRequest,
    id: string,
  ): Promise<{ success: boolean; id: string }> {
    const supabase = this.getClient(req);
    const { error } = await supabase
      .from("organizations")
      .delete()
      .eq("id", id);

    if (error) handleSupabaseError(error);

    return { success: true, id };
  }

  // 7. soft-delete an organization
  async softDeleteOrganization(
    req: AuthRequest,
    id: string,
  ): Promise<{ success: boolean; id: string }> {
    const supabase = this.getClient(req);

    // check if it exists and is not already deleted
    const { data: org, error: orgError } = await supabase
      .from("organizations")
      .select("id, is_deleted")
      .eq("id", id)
      .single();

    if (orgError || !org) throw new NotFoundException("Organization not found");

    if (org.is_deleted) {
      throw new BadRequestException("Organization is already deleted");
    }

    // and soft-delete
    const { error } = await supabase
      .from("organizations")
      .update({
        is_deleted: true,
        updated_at: new Date().toISOString(),
      })
      .eq("id", id);

    if (error) throw new Error(error.message);

    return { success: true, id };
  }

  // 8. activate or deactivate orgs
  async toggleActivation(
    req: AuthRequest,
    id: string,
    is_active: boolean,
  ): Promise<{ success: boolean; id: string; is_active: boolean }> {
    const supabase = this.getClient(req);

    const { error } = await supabase
      .from("organizations")
      .update({ is_active, updated_by: req.user.id })
      .eq("id", id)
      .select()
      .single();

    if (error) handleSupabaseError(error);

    return { success: true, id, is_active };
  }
}<|MERGE_RESOLUTION|>--- conflicted
+++ resolved
@@ -58,7 +58,6 @@
   // 2. get one
   async getOrganizationById(id: string): Promise<OrganizationRow> {
     const supabase = this.supabaseService.getServiceClient();
-<<<<<<< HEAD
     const {
       data,
       error,
@@ -70,9 +69,7 @@
       .select("*")
       .eq("id", id)
       .eq("is_deleted", false)
-      .maybeSingle();
-=======
->>>>>>> 4969f1df
+
 
     const { data, error }: PostgrestSingleResponse<OrganizationRow> =
       await supabase.from("organizations").select("*").eq("id", id).single();
