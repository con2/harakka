export type Json =
  | string
  | number
  | boolean
  | null
  | { [key: string]: Json | undefined }
  | Json[]

export type Database = {
  graphql_public: {
    Tables: {
      [_ in never]: never
    }
    Views: {
      [_ in never]: never
    }
    Functions: {
      graphql: {
        Args: {
          extensions?: Json
          operationName?: string
          query?: string
          variables?: Json
        }
        Returns: Json
      }
    }
    Enums: {
      [_ in never]: never
    }
    CompositeTypes: {
      [_ in never]: never
    }
  }
  public: {
    Tables: {
      audit_logs: {
        Row: {
          action: string
          created_at: string | null
          id: string
          new_values: Json | null
          old_values: Json | null
          record_id: string
          table_name: string
          user_id: string | null
        }
        Insert: {
          action: string
          created_at?: string | null
          id?: string
          new_values?: Json | null
          old_values?: Json | null
          record_id: string
          table_name: string
          user_id?: string | null
        }
        Update: {
          action?: string
          created_at?: string | null
          id?: string
          new_values?: Json | null
          old_values?: Json | null
          record_id?: string
          table_name?: string
          user_id?: string | null
        }
        Relationships: []
      }
      booking_items: {
        Row: {
          booking_id: string
          created_at: string | null
          end_date: string
          id: string
          item_id: string
          location_id: string
          provider_organization_id: string | null
          quantity: number
          start_date: string
          status: string
          total_days: number
        }
        Insert: {
          booking_id: string
          created_at?: string | null
          end_date: string
          id?: string
          item_id: string
          location_id: string
          provider_organization_id?: string | null
          quantity?: number
          start_date: string
          status: string
          total_days: number
        }
        Update: {
          booking_id?: string
          created_at?: string | null
          end_date?: string
          id?: string
          item_id?: string
          location_id?: string
          provider_organization_id?: string | null
          quantity?: number
          start_date?: string
          status?: string
          total_days?: number
        }
        Relationships: [
          {
            foreignKeyName: "booking_items_item_id_fkey"
            columns: ["item_id"]
            isOneToOne: false
            referencedRelation: "storage_items"
            referencedColumns: ["id"]
          },
          {
            foreignKeyName: "booking_items_item_id_fkey"
            columns: ["item_id"]
            isOneToOne: false
            referencedRelation: "view_item_location_summary"
            referencedColumns: ["storage_item_id"]
          },
          {
            foreignKeyName: "booking_items_item_id_fkey"
            columns: ["item_id"]
            isOneToOne: false
            referencedRelation: "view_item_ownership_summary"
            referencedColumns: ["storage_item_id"]
          },
          {
            foreignKeyName: "booking_items_item_id_fkey"
            columns: ["item_id"]
            isOneToOne: false
            referencedRelation: "view_manage_storage_items"
            referencedColumns: ["id"]
          },
          {
            foreignKeyName: "order_items_location_id_fkey"
            columns: ["location_id"]
            isOneToOne: false
            referencedRelation: "storage_locations"
            referencedColumns: ["id"]
          },
          {
            foreignKeyName: "order_items_order_id_fkey"
            columns: ["booking_id"]
            isOneToOne: false
            referencedRelation: "bookings"
            referencedColumns: ["id"]
          },
          {
            foreignKeyName: "order_items_order_id_fkey"
            columns: ["booking_id"]
            isOneToOne: false
            referencedRelation: "view_bookings_with_user_info"
            referencedColumns: ["id"]
          },
          {
            foreignKeyName: "order_items_provider_organization_id_fkey"
            columns: ["provider_organization_id"]
            isOneToOne: false
            referencedRelation: "organizations"
            referencedColumns: ["id"]
          },
        ]
      }
      bookings: {
        Row: {
          booking_number: string
          created_at: string | null
          discount_amount: number | null
          discount_code: string | null
          final_amount: number | null
          id: string
          notes: string | null
          status: string
          total_amount: number | null
          updated_at: string | null
          user_id: string
        }
        Insert: {
          booking_number: string
          created_at?: string | null
          discount_amount?: number | null
          discount_code?: string | null
          final_amount?: number | null
          id?: string
          notes?: string | null
          status: string
          total_amount?: number | null
          updated_at?: string | null
          user_id: string
        }
        Update: {
          booking_number?: string
          created_at?: string | null
          discount_amount?: number | null
          discount_code?: string | null
          final_amount?: number | null
          id?: string
          notes?: string | null
          status?: string
          total_amount?: number | null
          updated_at?: string | null
          user_id?: string
        }
        Relationships: []
      }
      notifications: {
        Row: {
          channel: Database["public"]["Enums"]["notification_channel"]
          created_at: string
          delivered_at: string | null
          id: string
          idempotency_key: string
          message: string | null
          metadata: Json | null
          read_at: string | null
          severity: Database["public"]["Enums"]["notification_severity"]
          title: string
          type: Database["public"]["Enums"]["notification_type"]
          user_id: string | null
        }
        Insert: {
          channel?: Database["public"]["Enums"]["notification_channel"]
          created_at?: string
          delivered_at?: string | null
          id?: string
          idempotency_key?: string
          message?: string | null
          metadata?: Json | null
          read_at?: string | null
          severity?: Database["public"]["Enums"]["notification_severity"]
          title: string
          type: Database["public"]["Enums"]["notification_type"]
          user_id?: string | null
        }
        Update: {
          channel?: Database["public"]["Enums"]["notification_channel"]
          created_at?: string
          delivered_at?: string | null
          id?: string
          idempotency_key?: string
          message?: string | null
          metadata?: Json | null
          read_at?: string | null
          severity?: Database["public"]["Enums"]["notification_severity"]
          title?: string
          type?: Database["public"]["Enums"]["notification_type"]
          user_id?: string | null
        }
        Relationships: [
          {
            foreignKeyName: "notifications_user_id_fkey"
            columns: ["user_id"]
            isOneToOne: false
            referencedRelation: "user_profiles"
            referencedColumns: ["id"]
          },
          {
            foreignKeyName: "notifications_user_id_fkey"
            columns: ["user_id"]
            isOneToOne: false
            referencedRelation: "view_user_ban_status"
            referencedColumns: ["id"]
          },
        ]
      }
      organization_items: {
        Row: {
          created_at: string | null
          created_by: string | null
          id: string
          is_active: boolean
          is_deleted: boolean
          organization_id: string
          owned_quantity: number
          storage_item_id: string
          storage_location_id: string
          updated_at: string | null
          updated_by: string | null
        }
        Insert: {
          created_at?: string | null
          created_by?: string | null
          id?: string
          is_active?: boolean
          is_deleted?: boolean
          organization_id: string
          owned_quantity?: number
          storage_item_id: string
          storage_location_id: string
          updated_at?: string | null
          updated_by?: string | null
        }
        Update: {
          created_at?: string | null
          created_by?: string | null
          id?: string
          is_active?: boolean
          is_deleted?: boolean
          organization_id?: string
          owned_quantity?: number
          storage_item_id?: string
          storage_location_id?: string
          updated_at?: string | null
          updated_by?: string | null
        }
        Relationships: [
          {
            foreignKeyName: "erm_organization_items_organization_id_fkey"
            columns: ["organization_id"]
            isOneToOne: false
            referencedRelation: "organizations"
            referencedColumns: ["id"]
          },
          {
            foreignKeyName: "organization_items_storage_item_id_fkey"
            columns: ["storage_item_id"]
            isOneToOne: false
            referencedRelation: "storage_items"
            referencedColumns: ["id"]
          },
          {
            foreignKeyName: "organization_items_storage_item_id_fkey"
            columns: ["storage_item_id"]
            isOneToOne: false
            referencedRelation: "view_item_location_summary"
            referencedColumns: ["storage_item_id"]
          },
          {
            foreignKeyName: "organization_items_storage_item_id_fkey"
            columns: ["storage_item_id"]
            isOneToOne: false
            referencedRelation: "view_item_ownership_summary"
            referencedColumns: ["storage_item_id"]
          },
          {
            foreignKeyName: "organization_items_storage_item_id_fkey"
            columns: ["storage_item_id"]
            isOneToOne: false
            referencedRelation: "view_manage_storage_items"
            referencedColumns: ["id"]
          },
          {
            foreignKeyName: "organization_items_storage_location_id_fkey"
            columns: ["storage_location_id"]
            isOneToOne: false
            referencedRelation: "storage_locations"
            referencedColumns: ["id"]
          },
        ]
      }
      organization_locations: {
        Row: {
          created_at: string | null
          id: string
          is_active: boolean | null
          organization_id: string
          storage_location_id: string
          updated_at: string | null
        }
        Insert: {
          created_at?: string | null
          id?: string
          is_active?: boolean | null
          organization_id: string
          storage_location_id: string
          updated_at?: string | null
        }
        Update: {
          created_at?: string | null
          id?: string
          is_active?: boolean | null
          organization_id?: string
          storage_location_id?: string
          updated_at?: string | null
        }
        Relationships: [
          {
            foreignKeyName: "erm_organization_locations_organization_id_fkey"
            columns: ["organization_id"]
            isOneToOne: false
            referencedRelation: "organizations"
            referencedColumns: ["id"]
          },
          {
            foreignKeyName: "erm_organization_locations_storage_location_id_fkey"
            columns: ["storage_location_id"]
            isOneToOne: false
            referencedRelation: "storage_locations"
            referencedColumns: ["id"]
          },
        ]
      }
      organizations: {
        Row: {
          created_at: string | null
          created_by: string | null
          description: string | null
          id: string
          is_active: boolean | null
          is_deleted: boolean | null
          logo_picture_url: string | null
          name: string
          slug: string
          updated_at: string | null
          updated_by: string | null
        }
        Insert: {
          created_at?: string | null
          created_by?: string | null
          description?: string | null
          id?: string
          is_active?: boolean | null
          is_deleted?: boolean | null
          logo_picture_url?: string | null
          name: string
          slug: string
          updated_at?: string | null
          updated_by?: string | null
        }
        Update: {
          created_at?: string | null
          created_by?: string | null
          description?: string | null
          id?: string
          is_active?: boolean | null
          is_deleted?: boolean | null
          logo_picture_url?: string | null
          name?: string
          slug?: string
          updated_at?: string | null
          updated_by?: string | null
        }
        Relationships: []
      }
      promotions: {
        Row: {
          code: string
          created_at: string | null
          description: string
          discount_type: string
          discount_value: number
          expires_at: string
          id: string
          is_active: boolean | null
          max_discount: number | null
          min_order_amount: number | null
          owner_organization_id: string | null
          starts_at: string
          times_used: number | null
          usage_limit: number | null
        }
        Insert: {
          code: string
          created_at?: string | null
          description: string
          discount_type: string
          discount_value: number
          expires_at: string
          id?: string
          is_active?: boolean | null
          max_discount?: number | null
          min_order_amount?: number | null
          owner_organization_id?: string | null
          starts_at: string
          times_used?: number | null
          usage_limit?: number | null
        }
        Update: {
          code?: string
          created_at?: string | null
          description?: string
          discount_type?: string
          discount_value?: number
          expires_at?: string
          id?: string
          is_active?: boolean | null
          max_discount?: number | null
          min_order_amount?: number | null
          owner_organization_id?: string | null
          starts_at?: string
          times_used?: number | null
          usage_limit?: number | null
        }
        Relationships: [
          {
            foreignKeyName: "promotions_owner_organization_id_fkey"
            columns: ["owner_organization_id"]
            isOneToOne: false
            referencedRelation: "organizations"
            referencedColumns: ["id"]
          },
        ]
      }
      reviews: {
        Row: {
          created_at: string | null
          id: string
          is_verified: boolean | null
          item_id: string
          rating: number
          review_text: string | null
          updated_at: string | null
          user_id: string
        }
        Insert: {
          created_at?: string | null
          id?: string
          is_verified?: boolean | null
          item_id: string
          rating: number
          review_text?: string | null
          updated_at?: string | null
          user_id: string
        }
        Update: {
          created_at?: string | null
          id?: string
          is_verified?: boolean | null
          item_id?: string
          rating?: number
          review_text?: string | null
          updated_at?: string | null
          user_id?: string
        }
        Relationships: [
          {
            foreignKeyName: "reviews_item_id_fkey"
            columns: ["item_id"]
            isOneToOne: false
            referencedRelation: "storage_items"
            referencedColumns: ["id"]
          },
          {
            foreignKeyName: "reviews_item_id_fkey"
            columns: ["item_id"]
            isOneToOne: false
            referencedRelation: "view_item_location_summary"
            referencedColumns: ["storage_item_id"]
          },
          {
            foreignKeyName: "reviews_item_id_fkey"
            columns: ["item_id"]
            isOneToOne: false
            referencedRelation: "view_item_ownership_summary"
            referencedColumns: ["storage_item_id"]
          },
          {
            foreignKeyName: "reviews_item_id_fkey"
            columns: ["item_id"]
            isOneToOne: false
            referencedRelation: "view_manage_storage_items"
            referencedColumns: ["id"]
          },
        ]
      }
      roles: {
        Row: {
          id: string
          role: Database["public"]["Enums"]["roles_type"]
        }
        Insert: {
          id?: string
          role: Database["public"]["Enums"]["roles_type"]
        }
        Update: {
          id?: string
          role?: Database["public"]["Enums"]["roles_type"]
        }
        Relationships: []
      }
      storage_analytics: {
        Row: {
          created_at: string | null
          date: string
          id: string
          location_id: string
          occupancy_rate: number | null
          total_bookings: number | null
          total_revenue: number | null
        }
        Insert: {
          created_at?: string | null
          date: string
          id?: string
          location_id: string
          occupancy_rate?: number | null
          total_bookings?: number | null
          total_revenue?: number | null
        }
        Update: {
          created_at?: string | null
          date?: string
          id?: string
          location_id?: string
          occupancy_rate?: number | null
          total_bookings?: number | null
          total_revenue?: number | null
        }
        Relationships: [
          {
            foreignKeyName: "storage_analytics_location_id_fkey"
            columns: ["location_id"]
            isOneToOne: false
            referencedRelation: "storage_locations"
            referencedColumns: ["id"]
          },
        ]
      }
      storage_compartments: {
        Row: {
          created_at: string | null
          id: string
          translations: Json | null
        }
        Insert: {
          created_at?: string | null
          id?: string
          translations?: Json | null
        }
        Update: {
          created_at?: string | null
          id?: string
          translations?: Json | null
        }
        Relationships: []
      }
      storage_images: {
        Row: {
          alt_text: string | null
          created_at: string | null
          display_order: number
          id: string
          image_type: string
          image_url: string
          is_active: boolean | null
          location_id: string
        }
        Insert: {
          alt_text?: string | null
          created_at?: string | null
          display_order: number
          id?: string
          image_type: string
          image_url: string
          is_active?: boolean | null
          location_id: string
        }
        Update: {
          alt_text?: string | null
          created_at?: string | null
          display_order?: number
          id?: string
          image_type?: string
          image_url?: string
          is_active?: boolean | null
          location_id?: string
        }
        Relationships: [
          {
            foreignKeyName: "storage_images_location_id_fkey"
            columns: ["location_id"]
            isOneToOne: false
            referencedRelation: "storage_locations"
            referencedColumns: ["id"]
          },
        ]
      }
      storage_item_images: {
        Row: {
          alt_text: string | null
          created_at: string | null
          display_order: number
          id: string
          image_type: string
          image_url: string
          is_active: boolean | null
          item_id: string
          storage_path: string
        }
        Insert: {
          alt_text?: string | null
          created_at?: string | null
          display_order: number
          id?: string
          image_type: string
          image_url: string
          is_active?: boolean | null
          item_id: string
          storage_path: string
        }
        Update: {
          alt_text?: string | null
          created_at?: string | null
          display_order?: number
          id?: string
          image_type?: string
          image_url?: string
          is_active?: boolean | null
          item_id?: string
          storage_path?: string
        }
        Relationships: [
          {
            foreignKeyName: "storage_item_images_item_id_fkey"
            columns: ["item_id"]
            isOneToOne: false
            referencedRelation: "storage_items"
            referencedColumns: ["id"]
          },
          {
            foreignKeyName: "storage_item_images_item_id_fkey"
            columns: ["item_id"]
            isOneToOne: false
            referencedRelation: "view_item_location_summary"
            referencedColumns: ["storage_item_id"]
          },
          {
            foreignKeyName: "storage_item_images_item_id_fkey"
            columns: ["item_id"]
            isOneToOne: false
            referencedRelation: "view_item_ownership_summary"
            referencedColumns: ["storage_item_id"]
          },
          {
            foreignKeyName: "storage_item_images_item_id_fkey"
            columns: ["item_id"]
            isOneToOne: false
            referencedRelation: "view_manage_storage_items"
            referencedColumns: ["id"]
          },
        ]
      }
      storage_item_tags: {
        Row: {
          created_at: string | null
          id: string
          item_id: string
          tag_id: string
          translations: Json | null
        }
        Insert: {
          created_at?: string | null
          id?: string
          item_id: string
          tag_id: string
          translations?: Json | null
        }
        Update: {
          created_at?: string | null
          id?: string
          item_id?: string
          tag_id?: string
          translations?: Json | null
        }
        Relationships: [
          {
            foreignKeyName: "storage_item_tags_item_id_fkey"
            columns: ["item_id"]
            isOneToOne: false
            referencedRelation: "storage_items"
            referencedColumns: ["id"]
          },
          {
            foreignKeyName: "storage_item_tags_item_id_fkey"
            columns: ["item_id"]
            isOneToOne: false
            referencedRelation: "view_item_location_summary"
            referencedColumns: ["storage_item_id"]
          },
          {
            foreignKeyName: "storage_item_tags_item_id_fkey"
            columns: ["item_id"]
            isOneToOne: false
            referencedRelation: "view_item_ownership_summary"
            referencedColumns: ["storage_item_id"]
          },
          {
            foreignKeyName: "storage_item_tags_item_id_fkey"
            columns: ["item_id"]
            isOneToOne: false
            referencedRelation: "view_manage_storage_items"
            referencedColumns: ["id"]
          },
          {
            foreignKeyName: "storage_item_tags_tag_id_fkey"
            columns: ["tag_id"]
            isOneToOne: false
            referencedRelation: "tags"
            referencedColumns: ["id"]
          },
        ]
      }
      storage_items: {
        Row: {
          average_rating: number | null
          compartment_id: string | null
          created_at: string | null
          id: string
          is_active: boolean | null
          is_deleted: boolean | null
          items_number_currently_in_storage: number | null
          items_number_total: number
          location_id: string
          org_id: string
<<<<<<< HEAD
          price: number
=======
>>>>>>> 62234206
          translations: Json | null
        }
        Insert: {
          average_rating?: number | null
          compartment_id?: string | null
          created_at?: string | null
          id?: string
          is_active?: boolean | null
          is_deleted?: boolean | null
          items_number_currently_in_storage?: number | null
          items_number_total: number
          location_id: string
          org_id: string
<<<<<<< HEAD
          price: number
=======
>>>>>>> 62234206
          translations?: Json | null
        }
        Update: {
          average_rating?: number | null
          compartment_id?: string | null
          created_at?: string | null
          id?: string
          is_active?: boolean | null
          is_deleted?: boolean | null
          items_number_currently_in_storage?: number | null
          items_number_total?: number
          location_id?: string
          org_id?: string
<<<<<<< HEAD
          price?: number
=======
>>>>>>> 62234206
          translations?: Json | null
        }
        Relationships: [
          {
            foreignKeyName: "storage_items_compartment_id_fkey"
            columns: ["compartment_id"]
            isOneToOne: false
            referencedRelation: "storage_compartments"
            referencedColumns: ["id"]
          },
          {
            foreignKeyName: "storage_items_location_id_fkey"
            columns: ["location_id"]
            isOneToOne: false
            referencedRelation: "storage_locations"
            referencedColumns: ["id"]
          },
        ]
      }
      storage_locations: {
        Row: {
          address: string
          created_at: string | null
          description: string | null
          id: string
          image_url: string | null
          is_active: boolean | null
          latitude: number | null
          longitude: number | null
          name: string
        }
        Insert: {
          address: string
          created_at?: string | null
          description?: string | null
          id?: string
          image_url?: string | null
          is_active?: boolean | null
          latitude?: number | null
          longitude?: number | null
          name: string
        }
        Update: {
          address?: string
          created_at?: string | null
          description?: string | null
          id?: string
          image_url?: string | null
          is_active?: boolean | null
          latitude?: number | null
          longitude?: number | null
          name?: string
        }
        Relationships: []
      }
      storage_working_hours: {
        Row: {
          close_time: string
          created_at: string | null
          day: string
          id: string
          is_active: boolean | null
          location_id: string
          open_time: string
        }
        Insert: {
          close_time: string
          created_at?: string | null
          day: string
          id?: string
          is_active?: boolean | null
          location_id: string
          open_time: string
        }
        Update: {
          close_time?: string
          created_at?: string | null
          day?: string
          id?: string
          is_active?: boolean | null
          location_id?: string
          open_time?: string
        }
        Relationships: [
          {
            foreignKeyName: "storage_working_hours_location_id_fkey"
            columns: ["location_id"]
            isOneToOne: false
            referencedRelation: "storage_locations"
            referencedColumns: ["id"]
          },
        ]
      }
      tags: {
        Row: {
          created_at: string | null
          id: string
          translations: Json | null
        }
        Insert: {
          created_at?: string | null
          id?: string
          translations?: Json | null
        }
        Update: {
          created_at?: string | null
          id?: string
          translations?: Json | null
        }
        Relationships: []
      }
      test: {
        Row: {
          created_at: string
          id: number
        }
        Insert: {
          created_at?: string
          id?: number
        }
        Update: {
          created_at?: string
          id?: number
        }
        Relationships: []
      }
      test_features: {
        Row: {
          created_at: string | null
          description: string | null
          feature_name: string
          id: string
          is_enabled: boolean | null
          test_data: Json | null
          updated_at: string | null
        }
        Insert: {
          created_at?: string | null
          description?: string | null
          feature_name: string
          id?: string
          is_enabled?: boolean | null
          test_data?: Json | null
          updated_at?: string | null
        }
        Update: {
          created_at?: string | null
          description?: string | null
          feature_name?: string
          id?: string
          is_enabled?: boolean | null
          test_data?: Json | null
          updated_at?: string | null
        }
        Relationships: []
      }
      user_addresses: {
        Row: {
          address_type: string
          city: string
          country: string
          created_at: string | null
          id: string
          is_default: boolean | null
          postal_code: string
          street_address: string
          updated_at: string | null
          user_id: string
        }
        Insert: {
          address_type: string
          city: string
          country: string
          created_at?: string | null
          id?: string
          is_default?: boolean | null
          postal_code: string
          street_address: string
          updated_at?: string | null
          user_id: string
        }
        Update: {
          address_type?: string
          city?: string
          country?: string
          created_at?: string | null
          id?: string
          is_default?: boolean | null
          postal_code?: string
          street_address?: string
          updated_at?: string | null
          user_id?: string
        }
        Relationships: []
      }
      user_ban_history: {
        Row: {
          action: string
          affected_assignments: Json | null
          ban_reason: string | null
          ban_type: string
          banned_at: string | null
          banned_by: string
          created_at: string | null
          id: string
          is_permanent: boolean | null
          notes: string | null
          organization_id: string | null
          role_assignment_id: string | null
          unbanned_at: string | null
          user_id: string
        }
        Insert: {
          action: string
          affected_assignments?: Json | null
          ban_reason?: string | null
          ban_type: string
          banned_at?: string | null
          banned_by: string
          created_at?: string | null
          id?: string
          is_permanent?: boolean | null
          notes?: string | null
          organization_id?: string | null
          role_assignment_id?: string | null
          unbanned_at?: string | null
          user_id: string
        }
        Update: {
          action?: string
          affected_assignments?: Json | null
          ban_reason?: string | null
          ban_type?: string
          banned_at?: string | null
          banned_by?: string
          created_at?: string | null
          id?: string
          is_permanent?: boolean | null
          notes?: string | null
          organization_id?: string | null
          role_assignment_id?: string | null
          unbanned_at?: string | null
          user_id?: string
        }
        Relationships: [
          {
            foreignKeyName: "user_ban_history_banned_by_fkey"
            columns: ["banned_by"]
            isOneToOne: false
            referencedRelation: "user_profiles"
            referencedColumns: ["id"]
          },
          {
            foreignKeyName: "user_ban_history_banned_by_fkey"
            columns: ["banned_by"]
            isOneToOne: false
            referencedRelation: "view_user_ban_status"
            referencedColumns: ["id"]
          },
          {
            foreignKeyName: "user_ban_history_organization_id_fkey"
            columns: ["organization_id"]
            isOneToOne: false
            referencedRelation: "organizations"
            referencedColumns: ["id"]
          },
          {
            foreignKeyName: "user_ban_history_role_assignment_id_fkey"
            columns: ["role_assignment_id"]
            isOneToOne: false
            referencedRelation: "user_organization_roles"
            referencedColumns: ["id"]
          },
          {
            foreignKeyName: "user_ban_history_role_assignment_id_fkey"
            columns: ["role_assignment_id"]
            isOneToOne: false
            referencedRelation: "view_user_roles_with_details"
            referencedColumns: ["id"]
          },
          {
            foreignKeyName: "user_ban_history_user_id_fkey"
            columns: ["user_id"]
            isOneToOne: false
            referencedRelation: "user_profiles"
            referencedColumns: ["id"]
          },
          {
            foreignKeyName: "user_ban_history_user_id_fkey"
            columns: ["user_id"]
            isOneToOne: false
            referencedRelation: "view_user_ban_status"
            referencedColumns: ["id"]
          },
        ]
      }
      user_organization_roles: {
        Row: {
          created_at: string | null
          created_by: string | null
          id: string
          is_active: boolean | null
          organization_id: string
          role_id: string
          updated_at: string | null
          updated_by: string | null
          user_id: string
        }
        Insert: {
          created_at?: string | null
          created_by?: string | null
          id?: string
          is_active?: boolean | null
          organization_id: string
          role_id: string
          updated_at?: string | null
          updated_by?: string | null
          user_id: string
        }
        Update: {
          created_at?: string | null
          created_by?: string | null
          id?: string
          is_active?: boolean | null
          organization_id?: string
          role_id?: string
          updated_at?: string | null
          updated_by?: string | null
          user_id?: string
        }
        Relationships: [
          {
            foreignKeyName: "erm_user_organization_roles_organization_id_fkey"
            columns: ["organization_id"]
            isOneToOne: false
            referencedRelation: "organizations"
            referencedColumns: ["id"]
          },
          {
            foreignKeyName: "erm_user_organization_roles_role_id_fkey"
            columns: ["role_id"]
            isOneToOne: false
            referencedRelation: "roles"
            referencedColumns: ["id"]
          },
        ]
      }
      user_profiles: {
        Row: {
          created_at: string | null
          email: string | null
          full_name: string | null
          id: string
          phone: string | null
          profile_picture_url: string | null
          role: string | null
          visible_name: string | null
        }
        Insert: {
          created_at?: string | null
          email?: string | null
          full_name?: string | null
          id: string
          phone?: string | null
          profile_picture_url?: string | null
          role?: string | null
          visible_name?: string | null
        }
        Update: {
          created_at?: string | null
          email?: string | null
          full_name?: string | null
          id?: string
          phone?: string | null
          profile_picture_url?: string | null
          role?: string | null
          visible_name?: string | null
        }
        Relationships: []
      }
<<<<<<< HEAD
=======
      user_roles: {
        Row: {
          created_at: string | null
          profile_id: string
          role: Database["public"]["Enums"]["role_type"]
        }
        Insert: {
          created_at?: string | null
          profile_id: string
          role: Database["public"]["Enums"]["role_type"]
        }
        Update: {
          created_at?: string | null
          profile_id?: string
          role?: Database["public"]["Enums"]["role_type"]
        }
        Relationships: [
          {
            foreignKeyName: "user_roles_profile_id_fkey"
            columns: ["profile_id"]
            isOneToOne: true
            referencedRelation: "user_profiles"
            referencedColumns: ["id"]
          },
          {
            foreignKeyName: "user_roles_profile_id_fkey"
            columns: ["profile_id"]
            isOneToOne: true
            referencedRelation: "view_user_ban_status"
            referencedColumns: ["id"]
          },
        ]
      }
>>>>>>> 62234206
    }
    Views: {
      view_bookings_with_user_info: {
        Row: {
          booking_number: string | null
          created_at: string | null
          created_at_text: string | null
          discount_amount: number | null
          discount_code: string | null
          email: string | null
          final_amount: number | null
          final_amount_text: string | null
          full_name: string | null
          id: string | null
          notes: string | null
          status: string | null
          total_amount: number | null
          updated_at: string | null
          user_id: string | null
        }
        Relationships: []
      }
      view_item_location_summary: {
        Row: {
          item_name: string | null
          location_name: string | null
          organization_breakdown: string | null
          organizations_count: number | null
          storage_item_id: string | null
          total_at_location: number | null
        }
        Relationships: []
      }
      view_item_ownership_summary: {
        Row: {
          item_name: string | null
          location_name: string | null
          location_total: number | null
          organization_name: string | null
          owned_quantity: number | null
          storage_item_id: string | null
          total_across_all_locations: number | null
        }
        Relationships: []
      }
      view_manage_storage_items: {
        Row: {
          created_at: string | null
          en_item_name: string | null
          en_item_type: string | null
          fi_item_name: string | null
          fi_item_type: string | null
          id: string | null
          is_active: boolean | null
          is_deleted: boolean | null
          items_number_currently_in_storage: number | null
          items_number_total: number | null
          location_id: string | null
          location_name: string | null
          organization_id: string | null
<<<<<<< HEAD
          price: number | null
=======
>>>>>>> 62234206
          tag_ids: string[] | null
          tag_translations: Json[] | null
          translations: Json | null
        }
        Relationships: [
          {
            foreignKeyName: "storage_items_location_id_fkey"
            columns: ["location_id"]
            isOneToOne: false
            referencedRelation: "storage_locations"
            referencedColumns: ["id"]
          },
        ]
      }
      view_user_ban_status: {
        Row: {
          active_roles_count: number | null
          ban_reason: string | null
          ban_status: string | null
          banned_at: string | null
          banned_by: string | null
          banned_by_email: string | null
          banned_by_name: string | null
          email: string | null
          full_name: string | null
          id: string | null
          inactive_roles_count: number | null
          is_permanent: boolean | null
          latest_action: string | null
          latest_ban_type: string | null
          unbanned_at: string | null
          user_created_at: string | null
          visible_name: string | null
        }
        Relationships: []
      }
      view_user_roles_with_details: {
        Row: {
          assigned_at: string | null
          assignment_updated_at: string | null
          id: string | null
          is_active: boolean | null
          organization_id: string | null
          organization_is_active: boolean | null
          organization_name: string | null
          role_id: string | null
          role_name: Database["public"]["Enums"]["roles_type"] | null
          user_email: string | null
          user_full_name: string | null
          user_id: string | null
          user_phone: string | null
          user_visible_name: string | null
        }
        Relationships: [
          {
            foreignKeyName: "erm_user_organization_roles_organization_id_fkey"
            columns: ["organization_id"]
            isOneToOne: false
            referencedRelation: "organizations"
            referencedColumns: ["id"]
          },
          {
            foreignKeyName: "erm_user_organization_roles_role_id_fkey"
            columns: ["role_id"]
            isOneToOne: false
            referencedRelation: "roles"
            referencedColumns: ["id"]
          },
        ]
      }
    }
    Functions: {
      calculate_storage_item_total: {
        Args: { item_id: string }
        Returns: number
      }
      cleanup_item_images: {
        Args: Record<PropertyKey, never>
        Returns: undefined
      }
      create_notification: {
        Args: {
          p_channel?: Database["public"]["Enums"]["notification_channel"]
          p_idempotency_key?: string
          p_message?: string
          p_metadata?: Json
          p_severity?: Database["public"]["Enums"]["notification_severity"]
          p_title: string
          p_type: Database["public"]["Enums"]["notification_type"]
          p_user_id: string
        }
        Returns: undefined
      }
      generate_slug: {
        Args: { input_text: string }
        Returns: string
      }
      get_all_full_bookings: {
        Args: { in_limit: number; in_offset: number }
        Returns: Json
      }
      get_full_booking: {
        Args: { booking_id: string }
        Returns: Json
      }
      get_full_user_booking: {
        Args: { in_limit: number; in_offset: number; in_user_id: string }
        Returns: Json
      }
      get_latest_ban_record: {
        Args: { check_user_id: string }
        Returns: {
          id: string
          ban_type: string
          action: string
          ban_reason: string
          is_permanent: boolean
          banned_by: string
          banned_at: string
          unbanned_at: string
          organization_id: string
          role_assignment_id: string
        }[]
      }
      get_request_user_id: {
        Args: Record<PropertyKey, never>
        Returns: string
      }
      get_table_columns: {
        Args: { input_table_name: string }
        Returns: {
          column_name: string
          data_type: string
        }[]
      }
      get_user_roles: {
        Args: { user_uuid: string }
        Returns: {
          id: string
          user_id: string
          organization_id: string
          role_id: string
          is_active: boolean
          created_at: string
          role_name: string
          organization_name: string
          organization_slug: string
        }[]
      }
      is_admin: {
        Args: { p_org_id?: string; p_user_id: string }
        Returns: boolean
      }
      is_user_banned_for_app: {
        Args: { check_user_id: string }
        Returns: boolean
      }
      is_user_banned_for_org: {
        Args: { check_org_id: string; check_user_id: string }
        Returns: boolean
      }
      is_user_banned_for_role: {
        Args: {
          check_org_id: string
          check_role_id: string
          check_user_id: string
        }
        Returns: boolean
      }
      notify: {
        Args: {
          p_channel?: Database["public"]["Enums"]["notification_channel"]
          p_message?: string
          p_metadata?: Json
          p_severity?: Database["public"]["Enums"]["notification_severity"]
          p_title?: string
          p_type_txt: string
          p_user_id: string
        }
        Returns: undefined
      }
    }
    Enums: {
      notification_channel: "in_app" | "web_push" | "email"
      notification_severity: "info" | "warning" | "critical"
      notification_type:
        | "comment"
        | "mention"
        | "system"
        | "custom"
        | "booking.status_approved"
        | "booking.status_rejected"
        | "booking.created"
        | "user.created"
      role_type:
        | "User"
        | "Admin"
        | "SuperVera"
        | "app_admin"
        | "tenant_admin"
        | "admin"
        | "user"
        | "superVera"
      roles_type:
        | "super_admin"
        | "tenant_admin"
        | "admin"
        | "user"
        | "superVera"
        | "storage_manager"
        | "requester"
        | "tenant_admin"
    }
    CompositeTypes: {
      [_ in never]: never
    }
  }
}

type DatabaseWithoutInternals = Omit<Database, "__InternalSupabase">

type DefaultSchema = DatabaseWithoutInternals[Extract<keyof Database, "public">]

export type Tables<
  DefaultSchemaTableNameOrOptions extends
    | keyof (DefaultSchema["Tables"] & DefaultSchema["Views"])
    | { schema: keyof DatabaseWithoutInternals },
  TableName extends DefaultSchemaTableNameOrOptions extends {
    schema: keyof DatabaseWithoutInternals
  }
    ? keyof (DatabaseWithoutInternals[DefaultSchemaTableNameOrOptions["schema"]]["Tables"] &
        DatabaseWithoutInternals[DefaultSchemaTableNameOrOptions["schema"]]["Views"])
    : never = never,
> = DefaultSchemaTableNameOrOptions extends {
  schema: keyof DatabaseWithoutInternals
}
  ? (DatabaseWithoutInternals[DefaultSchemaTableNameOrOptions["schema"]]["Tables"] &
      DatabaseWithoutInternals[DefaultSchemaTableNameOrOptions["schema"]]["Views"])[TableName] extends {
      Row: infer R
    }
    ? R
    : never
  : DefaultSchemaTableNameOrOptions extends keyof (DefaultSchema["Tables"] &
        DefaultSchema["Views"])
    ? (DefaultSchema["Tables"] &
        DefaultSchema["Views"])[DefaultSchemaTableNameOrOptions] extends {
        Row: infer R
      }
      ? R
      : never
    : never

export type TablesInsert<
  DefaultSchemaTableNameOrOptions extends
    | keyof DefaultSchema["Tables"]
    | { schema: keyof DatabaseWithoutInternals },
  TableName extends DefaultSchemaTableNameOrOptions extends {
    schema: keyof DatabaseWithoutInternals
  }
    ? keyof DatabaseWithoutInternals[DefaultSchemaTableNameOrOptions["schema"]]["Tables"]
    : never = never,
> = DefaultSchemaTableNameOrOptions extends {
  schema: keyof DatabaseWithoutInternals
}
  ? DatabaseWithoutInternals[DefaultSchemaTableNameOrOptions["schema"]]["Tables"][TableName] extends {
      Insert: infer I
    }
    ? I
    : never
  : DefaultSchemaTableNameOrOptions extends keyof DefaultSchema["Tables"]
    ? DefaultSchema["Tables"][DefaultSchemaTableNameOrOptions] extends {
        Insert: infer I
      }
      ? I
      : never
    : never

export type TablesUpdate<
  DefaultSchemaTableNameOrOptions extends
    | keyof DefaultSchema["Tables"]
    | { schema: keyof DatabaseWithoutInternals },
  TableName extends DefaultSchemaTableNameOrOptions extends {
    schema: keyof DatabaseWithoutInternals
  }
    ? keyof DatabaseWithoutInternals[DefaultSchemaTableNameOrOptions["schema"]]["Tables"]
    : never = never,
> = DefaultSchemaTableNameOrOptions extends {
  schema: keyof DatabaseWithoutInternals
}
  ? DatabaseWithoutInternals[DefaultSchemaTableNameOrOptions["schema"]]["Tables"][TableName] extends {
      Update: infer U
    }
    ? U
    : never
  : DefaultSchemaTableNameOrOptions extends keyof DefaultSchema["Tables"]
    ? DefaultSchema["Tables"][DefaultSchemaTableNameOrOptions] extends {
        Update: infer U
      }
      ? U
      : never
    : never

export type Enums<
  DefaultSchemaEnumNameOrOptions extends
    | keyof DefaultSchema["Enums"]
    | { schema: keyof DatabaseWithoutInternals },
  EnumName extends DefaultSchemaEnumNameOrOptions extends {
    schema: keyof DatabaseWithoutInternals
  }
    ? keyof DatabaseWithoutInternals[DefaultSchemaEnumNameOrOptions["schema"]]["Enums"]
    : never = never,
> = DefaultSchemaEnumNameOrOptions extends {
  schema: keyof DatabaseWithoutInternals
}
  ? DatabaseWithoutInternals[DefaultSchemaEnumNameOrOptions["schema"]]["Enums"][EnumName]
  : DefaultSchemaEnumNameOrOptions extends keyof DefaultSchema["Enums"]
    ? DefaultSchema["Enums"][DefaultSchemaEnumNameOrOptions]
    : never

export type CompositeTypes<
  PublicCompositeTypeNameOrOptions extends
    | keyof DefaultSchema["CompositeTypes"]
    | { schema: keyof DatabaseWithoutInternals },
  CompositeTypeName extends PublicCompositeTypeNameOrOptions extends {
    schema: keyof DatabaseWithoutInternals
  }
    ? keyof DatabaseWithoutInternals[PublicCompositeTypeNameOrOptions["schema"]]["CompositeTypes"]
    : never = never,
> = PublicCompositeTypeNameOrOptions extends {
  schema: keyof DatabaseWithoutInternals
}
  ? DatabaseWithoutInternals[PublicCompositeTypeNameOrOptions["schema"]]["CompositeTypes"][CompositeTypeName]
  : PublicCompositeTypeNameOrOptions extends keyof DefaultSchema["CompositeTypes"]
    ? DefaultSchema["CompositeTypes"][PublicCompositeTypeNameOrOptions]
    : never

export const Constants = {
  graphql_public: {
    Enums: {},
  },
  public: {
    Enums: {
      notification_channel: ["in_app", "web_push", "email"],
      notification_severity: ["info", "warning", "critical"],
      notification_type: [
        "comment",
        "mention",
        "system",
        "custom",
        "booking.status_approved",
        "booking.status_rejected",
        "booking.created",
        "user.created",
      ],
      role_type: [
        "User",
        "Admin",
        "SuperVera",
        "app_admin",
        "tenant_admin",
        "admin",
        "user",
        "superVera",
      ],
      roles_type: [
        "super_admin",
        "tenant_admin",
        "admin",
        "user",
        "superVera",
        "storage_manager",
        "requester",
        "tenant_admin",
      ],
    },
  },
} as const
<|MERGE_RESOLUTION|>--- conflicted
+++ resolved
@@ -807,10 +807,6 @@
           items_number_total: number
           location_id: string
           org_id: string
-<<<<<<< HEAD
-          price: number
-=======
->>>>>>> 62234206
           translations: Json | null
         }
         Insert: {
@@ -824,10 +820,6 @@
           items_number_total: number
           location_id: string
           org_id: string
-<<<<<<< HEAD
-          price: number
-=======
->>>>>>> 62234206
           translations?: Json | null
         }
         Update: {
@@ -841,10 +833,6 @@
           items_number_total?: number
           location_id?: string
           org_id?: string
-<<<<<<< HEAD
-          price?: number
-=======
->>>>>>> 62234206
           translations?: Json | null
         }
         Relationships: [
@@ -1225,42 +1213,6 @@
         }
         Relationships: []
       }
-<<<<<<< HEAD
-=======
-      user_roles: {
-        Row: {
-          created_at: string | null
-          profile_id: string
-          role: Database["public"]["Enums"]["role_type"]
-        }
-        Insert: {
-          created_at?: string | null
-          profile_id: string
-          role: Database["public"]["Enums"]["role_type"]
-        }
-        Update: {
-          created_at?: string | null
-          profile_id?: string
-          role?: Database["public"]["Enums"]["role_type"]
-        }
-        Relationships: [
-          {
-            foreignKeyName: "user_roles_profile_id_fkey"
-            columns: ["profile_id"]
-            isOneToOne: true
-            referencedRelation: "user_profiles"
-            referencedColumns: ["id"]
-          },
-          {
-            foreignKeyName: "user_roles_profile_id_fkey"
-            columns: ["profile_id"]
-            isOneToOne: true
-            referencedRelation: "view_user_ban_status"
-            referencedColumns: ["id"]
-          },
-        ]
-      }
->>>>>>> 62234206
     }
     Views: {
       view_bookings_with_user_info: {
@@ -1321,10 +1273,6 @@
           location_id: string | null
           location_name: string | null
           organization_id: string | null
-<<<<<<< HEAD
-          price: number | null
-=======
->>>>>>> 62234206
           tag_ids: string[] | null
           tag_translations: Json[] | null
           translations: Json | null
