--- conflicted
+++ resolved
@@ -48,14 +48,11 @@
 import { deleteLocationButton } from "./modules/deleteLocationButton";
 import { editLocationModal } from "./modules/editLocationModal";
 import { organizationLocations } from "./modules/organizationLocations";
-<<<<<<< HEAD
 import { orgStep } from "./modules/orgStep";
 import { addItemForm } from "./modules/addItemForm";
 import { itemSummary } from "./modules/itemSummary";
 import { stepper } from "./modules/stepper";
-=======
 import { notifications } from "./modules/notifications";
->>>>>>> ac1a4e58
 
 export const t = {
   stepper,
