import { useEffect, useState } from "react";
import { useAppDispatch, useAppSelector } from "@/store/hooks";
import {
  checkItemDeletability,
  deleteItem,
  fetchAllItems,
  selectAllItems,
  selectItemsError,
  selectItemsLoading,
  updateItem,
} from "@/store/slices/itemsSlice";
import { PaginatedDataTable } from "../ui/data-table-paginated";
import { ColumnDef } from "@tanstack/react-table";
import { Edit, LoaderCircle, Trash2 } from "lucide-react";
import { Button } from "../ui/button";
import AddItemModal from "./AddItemModal";
import { toast } from "sonner";
import UpdateItemModal from "./UpdateItemModal";
import { Switch } from "@/components/ui/switch";
import { selectAllTags } from "@/store/slices/tagSlice";
import { Item } from "@/types/item";
import AssignTagsModal from "./AssignTagsModal";
import { Popover, PopoverContent, PopoverTrigger } from "../ui/popover";
import { Command, CommandGroup, CommandItem } from "../ui/command";
import { Checkbox } from "../ui/checkbox";
import { selectIsAdmin, selectIsSuperVera } from "@/store/slices/usersSlice";
<<<<<<< HEAD
import { Card, CardContent, CardHeader, CardTitle } from "../ui/card";
=======
import {
  Tooltip,
  TooltipContent,
  TooltipProvider,
  TooltipTrigger,
} from "@/components/ui/tooltip";
>>>>>>> ed6e99f5

const AdminItemsTable = () => {
  const dispatch = useAppDispatch();
  const items = useAppSelector(selectAllItems);
  const loading = useAppSelector(selectItemsLoading);
  const error = useAppSelector(selectItemsError);
  const tags = useAppSelector(selectAllTags);
  const [showModal, setShowModal] = useState(false);
  const [selectedItem, setSelectedItem] = useState<Item | null>(null);
  const isAdmin = useAppSelector(selectIsAdmin);
  const isSuperVera = useAppSelector(selectIsSuperVera);

  const [assignTagsModalOpen, setAssignTagsModalOpen] = useState(false);
  const [currentItemId, setCurrentItemId] = useState<string | null>(null);
  // filtering states:
  const [statusFilter, setStatusFilter] = useState<
    "all" | "active" | "inactive"
  >("all");
  const [tagFilter, setTagFilter] = useState<string[]>([]);
  const [searchTerm, setSearchTerm] = useState("");

  const handleCloseAssignTagsModal = () => {
    setAssignTagsModalOpen(false);
    setCurrentItemId(null);
  };

  const itemsColumns: ColumnDef<Item>[] = [
    // {
    //   header: 'Image',
    //   accessorKey: 'imageUrl',
    //   cell: ({ row }) => {
    //     const url = row.original.imageUrl || defaultImage;
    //     return (
    //       <img
    //         src={url}
    //         alt="Item"
    //         className="h-12 w-12 object-cover rounded-md"
    //         onError={(e) => {
    //           (e.target as HTMLImageElement).src = defaultImage;
    //         }}
    //       />
    //     );
    //   },
    // },
    {
      header: "Item Name (FI)",
      size: 150,
      accessorFn: (row) => row.translations.fi.item_name,
      sortingFn: "alphanumeric",
      enableSorting: true,
      cell: ({ row }) => row.original.translations.fi.item_name,
    },
    {
      header: "Item Type (FI)",
      size: 150,
      accessorFn: (row) => row.translations.fi.item_type,
      sortingFn: "alphanumeric",
      enableSorting: true,
      cell: ({ row }) => row.original.translations.fi.item_type,
    },
    // {
    //   header: 'Location',
    //   accessorKey: 'location',
    //   cell: ({ row }) => (
    //     <div className="flex items-center gap-1 text-sm text-muted-foreground">
    //       <Box className="h-4 w-4" />
    //       {row.original.location_id_name || 'N/A'}
    //     </div>
    //   ),
    // },
    {
      header: "Price",
      accessorKey: "price",
      cell: ({ row }) => `€${row.original.price.toLocaleString()}`,
    },
    {
      header: "Quantity",
      accessorFn: (row) => row.items_number_available,
      cell: ({ row }) => `${row.original.items_number_available} pcs`,
    },
    {
      id: "status",
      header: "Active",
      cell: ({ row }) => {
        const item = row.original;

        const handleToggle = async (checked: boolean) => {
          try {
            await dispatch(
              updateItem({
                id: item.id,
                data: {
                  is_active: checked,
                },
              }),
            ).unwrap();
            dispatch(fetchAllItems());
            toast.success(
              `Item ${checked ? "activated" : "deactivated"} successfully`,
            );
          } catch {
            toast.error("Failed to update item status");
          }
        };

        return (
          <Switch checked={item.is_active} onCheckedChange={handleToggle} />
        );
      },
    },
    // {
    //   id: "tags",
    //   header: "Tags",
    //   cell: ({ row }) => {
    //     // Deduplicate tags by ID to prevent React key warnings
    //     const tags = row.original.storage_item_tags ?? [];
    //     const uniqueTags = Array.from(
    //       new Map(tags.map((tag) => [tag.id, tag])).values(),
    //     );

    //     return (
    //       <div className="flex flex-wrap gap-1">
    //         {uniqueTags.map((tag) => (
    //           <span
    //             key={tag.id}
    //             className="text-xs rounded px-2 py-1 text-secondary"
    //           >
    //             {tag.translations?.fi?.name ||
    //               tag.translations?.en?.name ||
    //               "Unnamed"}
    //           </span>
    //         ))}
    //       </div>
    //     );
    //   },
    // },
    {
      id: "actions",
      size: 30,
      enableSorting: false,
      enableColumnFilter: false,
      cell: ({ row }) => {
        const targetUser = row.original;
        const canEdit = isSuperVera || isAdmin;
        const canDelete = isSuperVera || isAdmin;
        const isDeletable = useAppSelector(
          (state) => state.items.deletableItems[targetUser.id] !== false,
        );

        return (
          <div className="flex gap-2">
            {canEdit && (
              <Button
                className="editBtn"
                size="sm"
                onClick={() => handleEdit(targetUser)}
              >
                <Edit size={10} className="mr-1" /> Edit
              </Button>
            )}
            {canDelete && (
              <TooltipProvider>
                <Tooltip>
                  <TooltipTrigger asChild>
                    <div>
                      <Button
                        className="deleteBtn"
                        size="sm"
                        variant="destructive"
                        onClick={() => handleDelete(targetUser.id)}
                        disabled={!isDeletable}
                        aria-label={`Delete ${targetUser.translations.fi.item_name}`}
                      >
                        <Trash2 size={10} className="mr-1" /> Delete
                      </Button>
                    </div>
                  </TooltipTrigger>
                  {!isDeletable && (
                    <TooltipContent
                      side="top"
                      className="90 text-white border-0 p-2"
                    >
                      <p>Can't delete, it has existing bookings</p>
                    </TooltipContent>
                  )}
                </Tooltip>
              </TooltipProvider>
            )}
          </div>
        );
      },
    },
  ];

  useEffect(() => {
    if (items.length === 0) {
      dispatch(fetchAllItems());
    }
  }, [dispatch, items.length]);

  const handleEdit = (item: Item) => {
    setSelectedItem(item); // Set the selected item
    setShowModal(true); // Show the modal
  };

  const deletableItems = useAppSelector((state) => state.items.deletableItems);

  useEffect(() => {
    const newItemIds = items
      .filter(
        (item) =>
          !Object.prototype.hasOwnProperty.call(deletableItems, item.id),
      )
      .map((item) => item.id);

    if (newItemIds.length > 0) {
      newItemIds.forEach((id) => dispatch(checkItemDeletability(id)));
    }
  }, [dispatch, items, deletableItems]);

  const handleDelete = async (id: string) => {
    toast.custom((t) => (
      <Card className="w-[360px] shadow-lg border">
        <CardHeader>
          <CardTitle className="text-lg">Confirm Deletion</CardTitle>
        </CardHeader>
        <CardContent className="flex flex-col gap-4">
          <p className="text-sm text-muted-foreground">
            Are you sure you want to delete this item?
          </p>
          <div className="flex justify-end gap-2">
            <Button
              variant="outline"
              onClick={() => toast.dismiss(t)}
            >
              Cancel
            </Button>
            <Button
              variant="destructive"
              onClick={async () => {
                toast.dismiss(t); // close the confirm toast
                try {
                  await toast.promise(dispatch(deleteItem(id)).unwrap(), {
                    loading: "Deleting item...",
                    success: "Item has been successfully deleted.",
                    error: "Failed to delete item.",
                  });
                  dispatch(fetchAllItems());
                } catch {
                  toast.error("Error deleting item.");
                }
              }}
            >
              Confirm
            </Button>
          </div>
        </CardContent>
      </Card>
    ));
  };

  // const handleDelete = async (id: string) => {
  //   toast.custom((t) => (
  //     <div className="bg-white dark:bg-primary text-primary dark:text-white border border-zinc-200 dark:border-primary rounded-xl p-4 w-[360px] shadow-lg flex flex-col gap-3">
  //       <div className="font-semibold text-lg">Confirm Deletion</div>
  //       <div className="text-sm text-muted-foreground">
  //         Are you sure you want to delete this item?
  //       </div>
  //       <div className="flex justify-end gap-2">
  //         <Button
  //           variant="ghost"
  //           onClick={() => toast.dismiss(t)}
  //           className="bg-white text-secondary border-1 border-secondary hover:bg-secondary hover:text-white rounded-md"
  //         >
  //           Cancel
  //         </Button>
  //         <Button
  //           variant="destructive"
  //           className="rounded-md"
  //           onClick={async () => {
  //             toast.dismiss(t); // dismiss confirmation toast
  //             try {
  //               await toast.promise(dispatch(deleteItem(id)).unwrap(), {
  //                 loading: "Deleting item...",
  //                 success: "Item has been successfully deleted.",
  //                 error: "Failed to delete item.",
  //               });
  //               // After successful deletion, refetch or update state
  //               dispatch(fetchAllItems());
  //             } catch {
  //               toast.error("Error deleting item.");
  //             }
  //           }}
  //         >
  //           Confirm
  //         </Button>
  //       </div>
  //     </div>
  //   ));
  // };

  const handleCloseModal = () => {
    setShowModal(false);
    setSelectedItem(null); // Reset selected item
  };

  useEffect(() => {
    if (items.length === 0) {
      dispatch(fetchAllItems());
    }
  }, [dispatch, items.length]);

  useEffect(() => {
    if (selectedItem) {
      dispatch(fetchAllItems());
    }
  }, [selectedItem, dispatch]);

  if (loading) {
    return (
      <div className="flex justify-center p-8">
        <LoaderCircle className="animate-spin" />
      </div>
    );
  }

  if (error) {
    return <div className="p-4 text-destructive">{error}</div>;
  }

  const filteredItems = items
    .filter((item) => {
      if (statusFilter === "active") return item.is_active;
      if (statusFilter === "inactive") return !item.is_active;
      return true;
    })
    .filter((item) => {
      const name = item.translations.fi.item_name.toLowerCase();
      const type = item.translations.fi.item_type.toLowerCase();
      return (
        name.includes(searchTerm.toLowerCase()) ||
        type.includes(searchTerm.toLowerCase())
      );
    })
    .filter((item) => {
      if (tagFilter.length === 0) return true;
      const itemTagIds = (item.storage_item_tags ?? []).map((t) => t.id);
      return tagFilter.every((tag) => itemTagIds.includes(tag));
    });

  return (
    <div className="space-y-4">
      <div className="flex justify-between items-center">
        <h1 className="text-xl">Manage Storage Items</h1>
      </div>
      <div className="flex flex-col sm:flex-row justify-between items-center mb-4">
        <div className="flex gap-4 items-center">
          {/* Search by item name/type */}
          <input
            type="text"
            size={50}
            className="w-full text-sm p-2 bg-white rounded-md sm:max-w-md focus:outline-none focus:ring-1 focus:ring-[var(--secondary)] focus:border-[var(--secondary)]"
            placeholder="Search by name or type"
            value={searchTerm}
            onChange={(e) => setSearchTerm(e.target.value)}
          />

          {/* Filter by active status */}
          <select
            value={statusFilter}
            onChange={(e) =>
              setStatusFilter(e.target.value as "all" | "active" | "inactive")
            }
            className="select bg-white text-sm p-2 rounded-md focus:outline-none focus:ring-1 focus:ring-[var(--secondary)] focus:border-[var(--secondary)]"
          >
            <option value="all">All</option>
            <option value="active">Active</option>
            <option value="inactive">Inactive</option>
          </select>

          {/* Filter by tags */}
          <Popover>
            <PopoverTrigger asChild>
              <Button
                className="px-3 py-1 bg-white text-secondary border-1 border-secondary hover:bg-secondary hover:text-white rounded-2xl"
                size={"sm"}
              >
                {tagFilter.length > 0
                  ? `Filtered by ${tagFilter.length} tag${
                      tagFilter.length > 1 ? "s" : ""
                    }`
                  : "Filter by tags"}
              </Button>
            </PopoverTrigger>
            <PopoverContent className="w-[250px] p-0">
              <Command>
                <CommandGroup>
                  {tags.map((tag) => {
                    const label =
                      tag.translations?.fi?.name?.toLowerCase() ||
                      tag.translations?.en?.name?.toLowerCase() ||
                      "Unnamed";
                    function cn(...classes: (string | undefined)[]): string {
                      return classes.filter(Boolean).join(" ");
                    }
                    return (
                      <CommandItem
                        key={tag.id}
                        onSelect={() =>
                          setTagFilter((prev) =>
                            prev.includes(tag.id)
                              ? prev.filter((t) => t !== tag.id)
                              : [...prev, tag.id],
                          )
                        }
                        className="cursor-pointer"
                      >
                        <Checkbox
                          checked={tagFilter.includes(tag.id)}
                          onCheckedChange={() =>
                            setTagFilter((prev) =>
                              prev.includes(tag.id)
                                ? prev.filter((t) => t !== tag.id)
                                : [...prev, tag.id],
                            )
                          }
                          className={cn(
                            "mr-2 h-4 w-4 border border-secondary bg-white text-white",
                            "data-[state=checked]:bg-secondary",
                            "data-[state=checked]:text-white",
                          )}
                        />
                        <span>{label}</span>
                      </CommandItem>
                    );
                  })}
                </CommandGroup>
              </Command>
            </PopoverContent>
          </Popover>

          {/* Clear filters button */}
          {(searchTerm || statusFilter !== "all" || tagFilter.length > 0) && (
            <Button
              onClick={() => {
                setSearchTerm("");
                setStatusFilter("all");
                setTagFilter([]);
              }}
              size={"sm"}
              className="px-2 py-1 bg-white text-secondary border-1 border-secondary hover:bg-secondary hover:text-white rounded-2xl"
            >
              Clear Filters
            </Button>
          )}
        </div>
        {/* Add New Item button */}
        <div className="flex gap-4 justify-end">
          <AddItemModal>
            <Button className="addBtn" size={"sm"}>
              Add New Item
            </Button>
          </AddItemModal>
        </div>
      </div>

      <PaginatedDataTable columns={itemsColumns} data={filteredItems} />

      {/* Show UpdateItemModal when showModal is true */}
      {showModal && selectedItem && (
        <UpdateItemModal
          onClose={handleCloseModal}
          initialData={selectedItem} // Pass the selected item data to the modal
        />
      )}
      {assignTagsModalOpen && currentItemId && (
        <AssignTagsModal
          open={assignTagsModalOpen}
          itemId={currentItemId}
          onClose={handleCloseAssignTagsModal}
        />
      )}
    </div>
  );
};

export default AdminItemsTable;<|MERGE_RESOLUTION|>--- conflicted
+++ resolved
@@ -24,16 +24,13 @@
 import { Command, CommandGroup, CommandItem } from "../ui/command";
 import { Checkbox } from "../ui/checkbox";
 import { selectIsAdmin, selectIsSuperVera } from "@/store/slices/usersSlice";
-<<<<<<< HEAD
-import { Card, CardContent, CardHeader, CardTitle } from "../ui/card";
-=======
 import {
   Tooltip,
   TooltipContent,
   TooltipProvider,
   TooltipTrigger,
 } from "@/components/ui/tooltip";
->>>>>>> ed6e99f5
+import { Card, CardContent, CardHeader, CardTitle } from "../ui/card";
 
 const AdminItemsTable = () => {
   const dispatch = useAppDispatch();
