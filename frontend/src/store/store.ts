<<<<<<< HEAD
import { configureStore } from '@reduxjs/toolkit';
import usersReducer from './slices/usersSlice';
import itemsReducer from './slices/itemsSlice';
import cartReducer from './slices/cartSlice';
import tagsReducer from './slices/tagSlice';
=======
import { configureStore } from "@reduxjs/toolkit";
import usersReducer from "./slices/usersSlice";
import itemsReducer from "./slices/itemsSlice";
import ordersReducer from "./slices/ordersSlice";
import cartReducer from "./slices/cartSlice";
import timeframeReducer from "./slices/timeframeSlice";
>>>>>>> 404f9da2

// add slices in the reducer object
export const store = configureStore({
  reducer: {
    users: usersReducer,
    items: itemsReducer,
    orders: ordersReducer,
    cart: cartReducer,
<<<<<<< HEAD
    tags: tagsReducer,
=======
    timeframe: timeframeReducer,
>>>>>>> 404f9da2
  },
});

export type RootState = ReturnType<typeof store.getState>;
export type AppDispatch = typeof store.dispatch;<|MERGE_RESOLUTION|>--- conflicted
+++ resolved
@@ -1,17 +1,10 @@
-<<<<<<< HEAD
-import { configureStore } from '@reduxjs/toolkit';
-import usersReducer from './slices/usersSlice';
-import itemsReducer from './slices/itemsSlice';
-import cartReducer from './slices/cartSlice';
-import tagsReducer from './slices/tagSlice';
-=======
 import { configureStore } from "@reduxjs/toolkit";
 import usersReducer from "./slices/usersSlice";
 import itemsReducer from "./slices/itemsSlice";
 import ordersReducer from "./slices/ordersSlice";
 import cartReducer from "./slices/cartSlice";
 import timeframeReducer from "./slices/timeframeSlice";
->>>>>>> 404f9da2
+import tagsReducer from './slices/tagSlice';
 
 // add slices in the reducer object
 export const store = configureStore({
@@ -20,11 +13,8 @@
     items: itemsReducer,
     orders: ordersReducer,
     cart: cartReducer,
-<<<<<<< HEAD
+    timeframe: timeframeReducer,
     tags: tagsReducer,
-=======
-    timeframe: timeframeReducer,
->>>>>>> 404f9da2
   },
 });
 
