import { Switch } from "@/components/ui/switch";
import {
  Tooltip,
  TooltipContent,
  TooltipProvider,
  TooltipTrigger,
} from "@/components/ui/tooltip";
import { useLanguage } from "@/context/LanguageContext";
import { useAppDispatch, useAppSelector } from "@/store/hooks";
import {
  deleteItem,
  fetchAllItems,
  fetchOrderedItems,
  selectAllItems,
  selectItemsError,
  selectItemsLimit,
  selectItemsLoading,
  selectItemsPage,
  selectItemsTotalPages,
  updateItem,
} from "@/store/slices/itemsSlice";
import { fetchAllTags, selectAllTags } from "@/store/slices/tagSlice";
import { selectIsAdmin, selectIsSuperVera } from "@/store/slices/usersSlice";
import { t } from "@/translations";
import { Item, ValidItemOrder } from "@/types/item";
import { ColumnDef } from "@tanstack/react-table";
import { Edit, LoaderCircle, Trash2 } from "lucide-react";
import { useEffect, useState } from "react";
import { toast } from "sonner";
import { Button } from "../ui/button";
import { Checkbox } from "../ui/checkbox";
import { Command, CommandGroup, CommandItem } from "../ui/command";
import { PaginatedDataTable } from "../ui/data-table-paginated";
import { Popover, PopoverContent, PopoverTrigger } from "../ui/popover";
import { toastConfirm } from "../ui/toastConfirm";
import AddItemModal from "./Items/AddItemModal";
import AssignTagsModal from "./Items/AssignTagsModal";
import UpdateItemModal from "./Items/UpdateItemModal";
import { useDebouncedValue } from "@/hooks/useDebouncedValue";

const AdminItemsTable = () => {
  const dispatch = useAppDispatch();
  const items = useAppSelector(selectAllItems);
  const loading = useAppSelector(selectItemsLoading);
  const error = useAppSelector(selectItemsError);
  const tags = useAppSelector(selectAllTags);
  const tagsLoading = useAppSelector((state) => state.tags.loading);
  const [showModal, setShowModal] = useState(false);
  const [selectedItem, setSelectedItem] = useState<Item | null>(null);
  const isAdmin = useAppSelector(selectIsAdmin);
  const isSuperVera = useAppSelector(selectIsSuperVera);
  // Translation
  const { lang } = useLanguage();
  const page = useAppSelector(selectItemsPage);
  const totalPages = useAppSelector(selectItemsTotalPages);
  const limit = useAppSelector(selectItemsLimit);
  const [assignTagsModalOpen, setAssignTagsModalOpen] = useState(false);
  const [currentItemId, setCurrentItemId] = useState<string | null>(null);
  // filtering states:
  const [statusFilter, setStatusFilter] = useState<
    "all" | "active" | "inactive"
  >("all");
  const [tagFilter, setTagFilter] = useState<string[]>([]);
  const [searchTerm, setSearchTerm] = useState("");
  const debouncedSearchQuery = useDebouncedValue(searchTerm);

  // Pagination state
  const [currentPage, setCurrentPage] = useState(1);
  const [order, setOrder] = useState<ValidItemOrder>("created_at");
  const [ascending, setAscending] = useState<boolean | null>(null);

  /*-----------------------handlers-----------------------------------*/
  const handlePageChange = (newPage: number) => setCurrentPage(newPage);

  const handleEdit = (item: Item) => {
    setSelectedItem(item); // Set the selected item
    setShowModal(true); // Show the modal
  };

  const handleDelete = async (id: string) => {
    toastConfirm({
      title: t.adminItemsTable.messages.deletion.title[lang],
      description: t.adminItemsTable.messages.deletion.description[lang],
      confirmText: t.adminItemsTable.messages.deletion.confirm[lang],
      cancelText: t.adminItemsTable.messages.deletion.cancel[lang],
      onConfirm: async () => {
        try {
          toast.promise(dispatch(deleteItem(id)).unwrap(), {
            loading: t.adminItemsTable.messages.toast.deleting[lang],
            success: t.adminItemsTable.messages.toast.deleteSuccess[lang],
            error: t.adminItemsTable.messages.toast.deleteFail[lang],
          });
          dispatch(fetchAllItems({ page: 1, limit: limit }));
        } catch {
          toast.error(t.adminItemsTable.messages.toast.deleteError[lang]);
        }
      },
      onCancel: () => {
        // Optional: handle cancel if needed
      },
    });
  };

  const handleCloseModal = () => {
    setShowModal(false);
    setSelectedItem(null); // Reset selected item
  };

  const handleOrder = (order: string) =>
    setOrder(order.toLowerCase() as ValidItemOrder);
  const handleAscending = (ascending: boolean | null) =>
    setAscending(ascending);

  const handleCloseAssignTagsModal = () => {
    setAssignTagsModalOpen(false);
    setCurrentItemId(null);
  };
  useEffect(() => console.log(tagFilter), [tagFilter]);

  /* ————————————————————— Side Effects ———————————————————————————— */
  useEffect(() => {
    if (debouncedSearchQuery || order) {
      dispatch(
        fetchOrderedItems({
          ordered_by: order,
          page: currentPage,
          limit: limit,
          searchquery: debouncedSearchQuery,
          ascending: ascending === false ? false : true,
          tag_filters: tagFilter,
          activity_filter: statusFilter !== "all" ? statusFilter : undefined,
        }),
      );
    } else {
      dispatch(fetchAllItems({ page: currentPage, limit: limit }));
    }
  }, [
    dispatch,
    ascending,
    order,
    debouncedSearchQuery,
    currentPage,
    limit,
    page,
    tagFilter,
    statusFilter,
  ]);

  //fetch tags list
  useEffect(() => {
    if (tags.length === 0) dispatch(fetchAllTags({ limit: 20 }));
  }, [dispatch, tags.length, items.length]);

  const deletableItems = useAppSelector((state) => state.items.deletableItems);

  /* ————————————————————————— Item Columns ———————————————————————— */
  const itemsColumns: ColumnDef<Item>[] = [
    {
      header: t.adminItemsTable.columns.namefi[lang],
      size: 120,
      id: "fi_item_name",
      accessorFn: (row) => row.translations.fi.item_name,
      sortingFn: "alphanumeric",
      enableSorting: true,
      cell: ({ row }) => {
        const name = row.original.translations.fi.item_name || "";
        return name.charAt(0).toUpperCase() + name.slice(1);
      },
    },
    {
      header: t.adminItemsTable.columns.typefi[lang],
      size: 120,
      id: "fi_item_type",
      accessorFn: (row) => row.translations.en.item_type,
      sortingFn: "alphanumeric",
      enableSorting: true,
      cell: ({ row }) => {
        const type = row.original.translations.en.item_type || "";
        return type.charAt(0).toUpperCase() + type.slice(1);
      },
    },
    {
      header: t.adminItemsTable.columns.location[lang],
      size: 70,
      id: "location_name",
      accessorFn: (row) => row.location_name || "N/A", // For sorting
      enableSorting: true,
      cell: ({ row }) => (
        <div className="flex items-center gap-1 text-sm">
          {row.original.location_name || "N/A"}
        </div>
      ),
    },
    {
      header: t.adminItemsTable.columns.price[lang],
      accessorKey: "price",
      size: 30,
      cell: ({ row }) => `€${row.original.price.toLocaleString()}`,
    },
    {
      header: t.adminItemsTable.columns.quantity[lang], // TODO: add correct header items in storage
      size: 30,
<<<<<<< HEAD
      id: "items_number_total",
      accessorFn: (row) => row.items_number_total,
      cell: ({ row }) =>
=======
      accessorFn: (row) => row.items_number_currently_in_storage,
      cell: ({ row }) =>
        `${row.original.items_number_currently_in_storage} ${t.adminItemsTable.messages.units[lang]}`,
    },
    {
      header: t.adminItemsTable.columns.quantity[lang], // TODO: add corr. header items total
      size: 30,
      accessorFn: (row) => row.items_number_total,
      cell: ({ row }) =>
>>>>>>> 6472629b
        `${row.original.items_number_total} ${t.adminItemsTable.messages.units[lang]}`,
    },
    {
      id: "is_active",
      header: t.adminItemsTable.columns.active[lang],
      size: 30,
      cell: ({ row }) => {
        const item = row.original;

        const handleToggle = async (checked: boolean) => {
          try {
            await dispatch(
              updateItem({
                id: item.id,
                data: {
                  is_active: checked,
                },
              }),
            ).unwrap();
            dispatch(fetchAllItems({ page: 1, limit: limit }));
            toast.success(
              checked
                ? t.adminItemsTable.messages.toast.activateSuccess[lang]
                : t.adminItemsTable.messages.toast.deactivateSuccess[lang],
            );
          } catch {
            toast.error(
              t.adminItemsTable.messages.toast.statusUpdateFail[lang],
            );
          }
        };

        return (
          <Switch checked={item.is_active} onCheckedChange={handleToggle} />
        );
      },
    },
    {
      id: "actions",
      size: 30,
      enableSorting: false,
      enableColumnFilter: false,
      cell: ({ row }) => {
        const targetUser = row.original;
        const canEdit = isSuperVera || isAdmin;
        const canDelete = isSuperVera || isAdmin;
        const isDeletable = deletableItems[targetUser.id] !== false;
        return (
          <div className="flex gap-2">
            {canEdit && (
              <Button
                size="sm"
                onClick={() => handleEdit(targetUser)}
                className="text-highlight2/80 hover:text-highlight2 hover:bg-highlight2/20"
              >
                <Edit className="h-4 w-4" />
              </Button>
            )}
            {canDelete && (
              <TooltipProvider>
                <Tooltip>
                  <TooltipTrigger asChild>
                    <div>
                      <Button
                        size="sm"
                        variant="ghost"
                        className="text-red-600 hover:text-red-800 hover:bg-red-100"
                        onClick={() => handleDelete(targetUser.id)}
                        disabled={!isDeletable}
                        aria-label={`Delete ${targetUser.translations.fi.item_name}`}
                      >
                        <Trash2 className="h-4 w-4" />
                      </Button>
                    </div>
                  </TooltipTrigger>
                  {!isDeletable && (
                    <TooltipContent
                      side="top"
                      className="90 text-white border-0 p-2"
                    >
                      <p>{t.adminItemsTable.tooltips.cantDelete[lang]}</p>
                    </TooltipContent>
                  )}
                </Tooltip>
              </TooltipProvider>
            )}
          </div>
        );
      },
    },
  ];

  if (loading) {
    return (
      <div className="flex justify-center p-8">
        <LoaderCircle className="animate-spin" />
      </div>
    );
  }

  if (error) {
    return <div className="p-4 text-destructive">{error}</div>;
  }

  /*————————————————————————————— Main Render —————————————————————————————*/
  return (
    <div className="space-y-4">
      <div className="flex justify-between items-center">
        <h1 className="text-xl">{t.adminItemsTable.title[lang]}</h1>
      </div>
      <div className="flex flex-col sm:flex-row justify-between items-center mb-4">
        <div className="flex gap-4 items-center">
          {/* Search by item name/type */}
          <input
            type="text"
            size={50}
            className="w-full text-sm p-2 bg-white rounded-md sm:max-w-md focus:outline-none focus:ring-1 focus:ring-[var(--secondary)] focus:border-[var(--secondary)]"
            placeholder={t.adminItemsTable.filters.searchPlaceholder[lang]}
            value={searchTerm}
            onChange={(e) => setSearchTerm(e.target.value)}
          />

          {/* Filter by active status */}
          <select
            value={statusFilter}
            onChange={(e) =>
              setStatusFilter(e.target.value as "all" | "active" | "inactive")
            }
            className="select bg-white text-sm p-2 rounded-md focus:outline-none focus:ring-1 focus:ring-[var(--secondary)] focus:border-[var(--secondary)]"
          >
            <option value="all">
              {t.adminItemsTable.filters.status.all[lang]}
            </option>
            <option value="active">
              {t.adminItemsTable.filters.status.active[lang]}
            </option>
            <option value="inactive">
              {t.adminItemsTable.filters.status.inactive[lang]}
            </option>
          </select>

          {/* Filter by tags */}
          <Popover>
            <PopoverTrigger asChild>
              <Button
                className="px-3 py-1 bg-white text-secondary border-1 border-secondary hover:bg-secondary hover:text-white rounded-2xl"
                size={"sm"}
              >
                {tagFilter.length > 0
                  ? t.adminItemsTable.filters.tags.filtered[lang].replace(
                      "{count}",
                      tagFilter.length.toString(),
                    )
                  : t.adminItemsTable.filters.tags.filter[lang]}
              </Button>
            </PopoverTrigger>
            <PopoverContent className="w-[250px] p-0">
              <Command>
                <CommandGroup>
                  {tagsLoading ? (
                    <div className="flex justify-center p-4">
                      <LoaderCircle className="h-4 w-4 animate-spin" />
                    </div>
                  ) : tags.length === 0 ? (
                    <div className="p-2 text-sm text-muted-foreground text-center">
                      {t.adminItemsTable.filters.tags.noTags[lang] ||
                        "No tags found"}
                    </div>
                  ) : (
                    tags.map((tag) => {
                      const label =
                        tag.translations?.[lang]?.name?.toLowerCase() || // Try current language first
                        tag.translations?.[
                          lang === "fi" ? "en" : "fi"
                        ]?.name?.toLowerCase() || // Fall back to other language
                        t.adminItemsTable.filters.tags.unnamed[lang] ||
                        "Unnamed";

                      function cn(...classes: (string | undefined)[]): string {
                        return classes.filter(Boolean).join(" ");
                      }
                      return (
                        <CommandItem
                          key={tag.id}
                          onSelect={() =>
                            setTagFilter((prev) =>
                              prev.includes(tag.id)
                                ? prev.filter((t) => t !== tag.id)
                                : [...prev, tag.id],
                            )
                          }
                          className="cursor-pointer"
                        >
                          <Checkbox
                            checked={tagFilter.includes(tag.id)}
                            className={cn(
                              "mr-2 h-4 w-4 border border-secondary bg-white text-white",
                              "data-[state=checked]:bg-secondary",
                              "data-[state=checked]:text-white",
                              "relative",
                              "z-10",
                            )}
                          />
                          <span>{label}</span>
                        </CommandItem>
                      );
                    })
                  )}
                </CommandGroup>
              </Command>
            </PopoverContent>
          </Popover>

          {/* Clear filters button */}
          {(searchTerm || statusFilter !== "all" || tagFilter.length > 0) && (
            <Button
              onClick={() => {
                setSearchTerm("");
                setStatusFilter("all");
                setTagFilter([]);
              }}
              size={"sm"}
              className="px-2 py-1 bg-white text-secondary border-1 border-secondary hover:bg-secondary hover:text-white rounded-2xl"
            >
              {t.adminItemsTable.filters.clear[lang]}
            </Button>
          )}
        </div>
        {/* Add New Item button */}
        <div className="flex gap-4 justify-end">
          <AddItemModal>
            <Button className="addBtn" size={"sm"}>
              {t.adminItemsTable.buttons.addNew[lang]}
            </Button>
          </AddItemModal>
        </div>
      </div>

      <PaginatedDataTable
        columns={itemsColumns}
        data={items}
        pageIndex={currentPage - 1}
        pageCount={totalPages}
        onPageChange={(page) => handlePageChange(page + 1)}
        handleAscending={handleAscending}
        handleOrder={handleOrder}
        order={order}
        ascending={ascending}
        originalSorting="items_number_total"
      />

      {/* Show UpdateItemModal when showModal is true */}
      {showModal && selectedItem && (
        <UpdateItemModal
          onClose={handleCloseModal}
          initialData={selectedItem} // Pass the selected item data to the modal
        />
      )}
      {assignTagsModalOpen && currentItemId && (
        <AssignTagsModal
          open={assignTagsModalOpen}
          itemId={currentItemId}
          onClose={handleCloseAssignTagsModal}
        />
      )}
    </div>
  );
};

export default AdminItemsTable;<|MERGE_RESOLUTION|>--- conflicted
+++ resolved
@@ -200,11 +200,6 @@
     {
       header: t.adminItemsTable.columns.quantity[lang], // TODO: add correct header items in storage
       size: 30,
-<<<<<<< HEAD
-      id: "items_number_total",
-      accessorFn: (row) => row.items_number_total,
-      cell: ({ row }) =>
-=======
       accessorFn: (row) => row.items_number_currently_in_storage,
       cell: ({ row }) =>
         `${row.original.items_number_currently_in_storage} ${t.adminItemsTable.messages.units[lang]}`,
@@ -214,7 +209,6 @@
       size: 30,
       accessorFn: (row) => row.items_number_total,
       cell: ({ row }) =>
->>>>>>> 6472629b
         `${row.original.items_number_total} ${t.adminItemsTable.messages.units[lang]}`,
     },
     {
