import {
  Injectable,
  BadRequestException,
  ForbiddenException,
} from "@nestjs/common";
import { SupabaseService } from "../supabase/supabase.service";
import { CreateBookingDto } from "./dto/create-booking.dto";
import {
  calculateAvailableQuantity,
  calculateDuration,
  generateBookingNumber,
  dayDiffFromToday,
} from "src/utils/booking.utils";
import { MailService } from "../mail/mail.service";
import { BookingMailType } from "../mail/interfaces/mail.interface";
import * as dayjs from "dayjs";
import * as utc from "dayjs/plugin/utc";
import {
  PostgrestResponse,
  PostgrestSingleResponse,
  SupabaseClient,
} from "@supabase/supabase-js";
import { Database } from "@common/supabase.types";
import { Translations } from "./types/translations.types";
import {
  CancelBookingResponse,
  BookingItemInsert,
  BookingItemRow,
  BookingWithItems,
  StorageItemsRow,
  BookingRow,
  ValidBooking,
} from "./types/booking.interface";
import { getPaginationMeta, getPaginationRange } from "src/utils/pagination";
import { StorageLocationsService } from "../storage-locations/storage-locations.service";
<<<<<<< HEAD
import { RoleService } from "../role/role.service";
import { AuthRequest } from "@src/middleware/interfaces/auth-request.interface";
=======
import { ApiResponse, ApiSingleResponse } from "@common/response.types";
import { handleSupabaseError } from "@src/utils/handleError.utils";
import { BookingPreview } from "@common/bookings/booking.types";
import { BookingItemsService } from "../booking_items/booking-items.service";
import { BookingItem } from "@common/bookings/booking-items.types";
import { StorageItemRow } from "../storage-items/interfaces/storage-item.interface";
>>>>>>> c9683613
dayjs.extend(utc);
@Injectable()
export class BookingService {
  constructor(
    private readonly supabaseService: SupabaseService,
    private readonly mailService: MailService,
    private readonly locationsService: StorageLocationsService,
<<<<<<< HEAD
    private readonly roleService: RoleService,
=======
    private readonly bookingItemsService: BookingItemsService,
>>>>>>> c9683613
  ) {}

  // 1. get all bookings
  async getAllBookings(
    supabase: SupabaseClient<Database>,
    page: number,
    limit: number,
  ) {
    const { from, to } = getPaginationRange(page, limit);

    const result = await supabase
      .from("bookings")
      .select(
        `
      *,
      booking_items (
        *,
        storage_items (
          translations,
          storage_locations (
            name
          )
        )
      )
    `,
        { count: "exact" },
      )
      .range(from, to);

    const { data: bookings, error, count } = result;
    const metadata = getPaginationMeta(count, page, limit);

    if (error) {
      console.error("Supabase error in getAllBookings():", error);
      throw new BadRequestException("Could not load bookings");
    }
    if (!bookings || bookings.length === 0) {
      throw new BadRequestException("No bookings found");
    }

    // get corresponding user profile for each booking (via user_id)
    const bookingsWithUserProfiles = await Promise.all(
      bookings.map(async (booking) => {
        let user: { name: string; email: string } | null = null;

        if (booking.user_id) {
          const { data: userData } = await supabase
            .from("user_profiles")
            .select("full_name, email")
            .eq("id", booking.user_id)
            .maybeSingle();

          if (userData) {
            user = {
              name: userData.full_name ?? "unknown",
              email: userData.email ?? "unknown@incognito.fi",
            };
          }
        }

        const itemWithNamesAndLocation =
          booking.booking_items?.map((item) => {
            const translations = item.storage_items
              ?.translations as Translations | null;

            return {
              ...item,
              item_name: translations?.en?.item_name ?? "Unknown",
              location_name:
                item.storage_items?.storage_locations?.name ?? "Unknown",
            };
          }) ?? [];

        return {
          ...booking,
          user_profile: user,
          booking_items: itemWithNamesAndLocation,
        };
      }),
    );

    return {
      ...result,
      data: bookingsWithUserProfiles,
      metadata,
    };
  }

  async getUserBookings(
    userId: string,
    supabase: SupabaseClient<Database>,
    page: number,
    limit: number,
  ) {
    const { from, to } = getPaginationRange(page, limit);

    if (!userId || userId === "undefined") {
      throw new BadRequestException("Valid user ID is required");
    }

    const result = await supabase
      .from("view_bookings_with_user_info")
      .select("*")
      .eq("user_id", userId)
      .order("created_at", { ascending: false })
      .range(from, to);

    const pagination = getPaginationMeta(result.count, page, limit);
    return { ...result, metadata: pagination };
  }

  // 3. create a Booking
  async createBooking(
    dto: CreateBookingDto,
    supabase: SupabaseClient<Database>,
  ) {
    const userId = dto.user_id;

    if (!userId) {
      throw new BadRequestException("No userId found: user_id is required");
    }
    // variables for date check
    let warningMessage: string | null = null;

    for (const item of dto.items) {
      const { item_id, quantity, start_date, end_date } = item;

      const start = new Date(start_date);
      const differenceInDays = dayDiffFromToday(start);

      if (differenceInDays <= 0) {
        throw new BadRequestException(
          "Bookings must start at least one day in the future",
        );
      }

      if (differenceInDays <= 2) {
        warningMessage =
          "This is a short-notice booking. Please be aware that it might not be fulfilled in time.";
      }

      // 3.1. Check availability for requested date range
      const available = await calculateAvailableQuantity(
        supabase,
        item_id,
        start_date,
        end_date,
      );

      if (quantity > available.availableQuantity) {
        throw new BadRequestException(
          `Not enough virtual stock available for item ${item_id}`,
        );
      }

      // 3.2. Check physical stock (currently in storage)
      const { data: storageItem, error: itemError } = await supabase
        .from("storage_items")
        .select("items_number_currently_in_storage")
        .eq("id", item_id)
        .single();

      if (itemError || !storageItem) {
        throw new BadRequestException("Storage item data not found");
      }

      const currentStock = storageItem.items_number_currently_in_storage ?? 0;
      if (quantity > currentStock) {
        throw new BadRequestException(
          `Not enough physical stock in storage for item ${item_id}`,
        );
      }
    }

    // 3.4. Create the booking

    const { data: booking, error: bookingError } = await supabase
      .from("bookings")
      .insert({
        user_id: userId,
        status: "pending",
        booking_number: generateBookingNumber(),
      })
      .select()
      .single<BookingRow>();

    if (bookingError || !booking) {
      console.error("Booking insert error:", bookingError);
      console.error("Booking result:", booking);
      throw new BadRequestException("Could not create booking");
    }

    // 3.5. Create booking items
    for (const item of dto.items) {
      const start = new Date(item.start_date);
      const end = new Date(item.end_date);
      const totalDays = calculateDuration(start, end);

      // get location_id
      const { data: storageItem, error: locationError } = await supabase
        .from("storage_items")
        .select("location_id")
        .eq("id", item.item_id)
        .single();

      if (locationError || !storageItem) {
        throw new BadRequestException(
          `Location ID not found for item ${item.item_id}`,
        );
      }

      // insert booking item
      const { error: insertError } = await supabase
        .from("booking_items")
        .insert({
          booking_id: booking.id,
          item_id: item.item_id,
          location_id: storageItem.location_id,
          quantity: item.quantity,
          start_date: item.start_date,
          end_date: item.end_date,
          total_days: totalDays,
          status: "pending",
        });

      if (insertError) {
        throw new BadRequestException("Could not create booking items");
      }
    }

    // 3.6 notify user via centralized mail service
    await this.mailService.sendBookingMail(BookingMailType.Creation, {
      bookingId: booking.id,
      triggeredBy: userId,
    });

    return warningMessage ? { booking, warning: warningMessage } : booking;
  }

  // 4. confirm a Booking
  async confirmBooking(
    bookingId: string,
    userId: string,
    supabase: SupabaseClient,
  ) {
    // 4.1 check if already confirmed
    const { data: booking } = await supabase
      .from("bookings")
      .select("status, user_id")
      .eq("id", bookingId)
      .single();

    if (!booking) throw new BadRequestException("Booking not found");

    // prevent re-confirmation
    if (booking.status === "confirmed") {
      throw new BadRequestException("Booking is already confirmed");
    }

    // 4.2 Get all the booking items
    const { data: items, error: itemsError } = await supabase
      .from("booking_items")
      .select("item_id, quantity, start_date, item_id, quantity")
      .eq("booking_id", bookingId);

    if (itemsError) {
      throw new BadRequestException("Could not load booking items");
    }

    // 4.3 check availability of the items
    for (const item of items) {
      // get availability of item
      const { data: storageItem, error: storageItemError } = await supabase
        .from("storage_items")
        .select("items_number_currently_in_storage")
        .eq("id", item.item_id)
        .single();

      if (storageItemError || !storageItem) {
        throw new BadRequestException("Could not fetch storage item details");
      }

      // check if stock is enough
      if (storageItem.items_number_currently_in_storage < item.quantity) {
        throw new BadRequestException(
          `Not enough available quantity for item ${item.item_id}`,
        );
      }
    }

    // 4.4 Change the booking status to 'confirmed'
    const { error: updateError } = await supabase
      .from("bookings")
      .update({ status: "confirmed" })
      .eq("id", bookingId);

    if (updateError) {
      throw new BadRequestException("Could not confirm booking");
    }

    // Change the booking items' status to 'confirmed'
    const { error: itemsUpdateError } = await supabase
      .from("booking_items")
      .update({ status: "confirmed" })
      .eq("booking_id", bookingId);

    if (itemsUpdateError) {
      throw new BadRequestException("Could not confirm booking items");
    }

    // uncomment this when you want the invoice generation inside the app
    /*  // 4.5 create invoice and save to database
    const invoice = new InvoiceService(this.supabaseService);
    invoice.generateInvoice(bookingId); */

    // 4.6 notify user via centralized mail service
    await this.mailService.sendBookingMail(BookingMailType.Confirmation, {
      bookingId,
      triggeredBy: userId,
    });
    return { message: "Booking confirmed" };
  }

  // 5. update a Booking (Admin/SuperVera OR Owner)
  async updateBooking(
    booking_id: string,
    userId: string,
    updatedItems: BookingItem[],
    req: AuthRequest,
  ) {
    const supabase = req.supabase;
    // 5.1 check the booking
    const { data: booking } = await supabase
      .from("bookings")
      .select("status, user_id, booking_number")
      .eq("id", booking_id)
      .single();

    if (!booking) throw new BadRequestException("Booking not found");

    // 5.2. check permissions using RoleService
    const isElevated = this.roleService.hasAnyRole(req, [
      "admin",
      "super_admin",
      "main_admin",
      "superVera",
      "storage_manager",
    ]);

    const isOwner = booking.user_id === userId;

    if (!isElevated && !isOwner) {
      throw new ForbiddenException("Not allowed to update this booking");
    }

    // 5.4 Status check (users are restricted)
    if (booking.status !== "pending") {
      throw new ForbiddenException(
        "Your booking has been confirmed. You can't update it.",
      );
    }

    // 5.3. Delete existing items from booking_items to avoid douplicates
    await supabase.from("booking_items").delete().eq("booking_id", booking_id);

    // 5.4. insert updated items with availability check
    for (const item of updatedItems) {
      const { item_id, quantity, start_date, end_date } = item;

      const totalDays = calculateDuration(
        new Date(start_date),
        new Date(end_date),
      );

      // 5.5. Check virtual availability for the time range
      const available = await calculateAvailableQuantity(
        supabase,
        item_id,
        start_date,
        end_date,
      );

      if (quantity > available.availableQuantity) {
        throw new BadRequestException(
          `Not enough virtual stock available for item ${item_id}`,
        );
      }

      // 5.6. Fetch location_id
      const { data: storageItem, error: storageError } = await supabase
        .from("storage_items")
        .select("location_id")
        .eq("id", item_id)
        .single<StorageItemsRow>();

      if (storageError || !storageItem) {
        throw new BadRequestException(
          `Could not find storage item for item ${item_id}`,
        );
      }

      // 5.7. insert new booking item
      const { error: itemInsertError } = await supabase
        .from("booking_items")
        .insert<BookingItemInsert>({
          booking_id: booking_id,
          item_id: item.item_id,
          location_id: storageItem.location_id,
          quantity: item.quantity,
          start_date: item.start_date,
          end_date: item.end_date,
          total_days: totalDays,
          status: "pending",
        });

      if (itemInsertError) {
        console.error("Booking item insert error:", itemInsertError);
        throw new BadRequestException("Could not create updated booking items");
      }
    }

    // 5.8 notify user via centralized mail service
    await this.mailService.sendBookingMail(BookingMailType.Update, {
      bookingId: booking_id,
      triggeredBy: userId,
    });

    const { data: updatedBooking, error: bookingError } = await supabase
      .from("bookings")
      .select(
        `
    *,
    booking_items (
      *,
      storage_items (
        translations
      )
    )
  `,
      )
      .eq("id", booking_id)
      .single()
      .overrideTypes<BookingWithItems>();

    if (bookingError || !updatedBooking) {
      throw new BadRequestException("Could not fetch updated booking details");
    }

    return {
      message: "Booking updated",
      booking: updatedBooking,
    };
  }

  // 6. reject a Booking (Admin/SuperVera only)
  async rejectBooking(bookingId: string, userId: string, req: AuthRequest) {
    const supabase = req.supabase;
    // check if already rejected
    const { data: booking } = await supabase
      .from("bookings")
      .select("status, user_id, booking_number")
      .eq("id", bookingId)
      .single();

    if (!booking) throw new BadRequestException("Booking not found");

    // prevent re-rejection
    if (booking.status === "rejected") {
      throw new BadRequestException("Booking is already rejected");
    }

    // 6.1 user role check using RoleService
    const isAdmin = this.roleService.hasAnyRole(req, [
      "admin",
      "super_admin",
      "main_admin",
      "superVera",
      "storage_manager",
    ]);

    if (!isAdmin) {
      throw new ForbiddenException("Only admins can reject bookings");
    }

    // fetch booking items for email
    const { data: bookingItems, error: bookingItemsError } = await supabase
      .from("booking_items")
      .select("item_id, quantity, start_date, end_date")
      .eq("booking_id", bookingId);

    if (bookingItemsError || !bookingItems) {
      throw new BadRequestException(
        "Could not fetch booking items for rejection",
      );
    }

    // 6.2 set booking_item status to cancelled
    const { error: itemUpdateError } = await supabase
      .from("booking_items")
      .update({ status: "cancelled" }) // Trigger watches for change
      .eq("booking_id", bookingId);

    if (itemUpdateError) {
      console.error("Booking items update error:", itemUpdateError);
      throw new BadRequestException(
        "Could not update booking items for cancellation",
      );
    }

    // 6.3 set booking status to rejected
    const { error: updateError } = await supabase
      .from("bookings")
      .update({ status: "rejected" })
      .eq("id", bookingId);

    if (updateError) {
      console.error("Failed to reject booking:", updateError);
      throw new BadRequestException("Could not reject the booking");
    }

    // 6.6 notify via centralized mail service
    await this.mailService.sendBookingMail(BookingMailType.Rejection, {
      bookingId,
      triggeredBy: userId,
    });

    return { message: "Booking rejected" };
  }

  // 7. cancel a Booking (User if not confirmed, Admins/SuperVera always)
  async cancelBooking(
    bookingId: string,
    userId: string,
    req: AuthRequest,
  ): Promise<CancelBookingResponse> {
    const supabase = req.supabase;
    // 7.1 check booking status
    const { data: booking } = await supabase
      .from("bookings")
      .select("status, user_id, booking_number")
      .eq("id", bookingId)
      .single();
    if (!booking) throw new BadRequestException("Booking not found");

    // prevent re-cancellation
    const finalStates = new Set(["cancelled by user", "cancelled by admin"]);

    if (finalStates.has(booking.status)) {
      throw new BadRequestException(
        `Booking has already been ${booking.status}`,
      );
    }

    // 7.2 permissions check using RoleService
    const isAdmin = this.roleService.hasAnyRole(req, [
      "admin",
      "super_admin",
      "main_admin",
      "superVera",
      "storage_manager",
    ]);
    const isOwner = booking.user_id === userId;

    if (!isAdmin && !isOwner) {
      throw new ForbiddenException("You can only cancel your own bookings");
    }

    if (!isAdmin && booking.status === "confirmed") {
      throw new ForbiddenException(
        "You can't cancel a booking that has already been confirmed",
      );
    }

    // 7.5 Cancel all related booking_items
    const { error: itemUpdateError } = await supabase
      .from("booking_items")
      .update({ status: "cancelled" })
      .eq("booking_id", bookingId);

    if (itemUpdateError) {
      console.error("Booking items update error:", itemUpdateError);
      throw new BadRequestException(
        "Could not update booking items for cancellation",
      );
    }

    // 7.4 update booking_items
    const { error } = await supabase
      .from("bookings")
      .update({ status: isAdmin ? "cancelled by admin" : "cancelled by user" })
      .eq("id", bookingId);

    if (error) {
      throw new BadRequestException("Could not cancel the booking");
    }

    // 7.6 Fetch booking items for email details
    const { data: bookingItems, error: bookingItemsError } = await supabase
      .from("booking_items")
      .select("item_id, quantity, start_date, end_date")
      .eq("booking_id", bookingId)
      .overrideTypes<BookingItemRow[]>();

    if (bookingItemsError || !bookingItems) {
      throw new BadRequestException(
        "Could not fetch booking items for cancellation",
      );
    }

    // notify via centralized mail service
    await this.mailService.sendBookingMail(BookingMailType.Cancellation, {
      bookingId,
      triggeredBy: userId,
    });

    return {
      message: `Booking cancelled by ${isAdmin ? "admin" : "user"}`,
      bookingId,
      cancelledBy: isAdmin ? "admin" : "user",
      items: bookingItems.map((item) => ({
        item_id: item.item_id,
        quantity: item.quantity,
        start_date: item.start_date,
        end_date: item.end_date,
      })),
    };
  }

  // 8. delete a Booking and mark it as deleted
  async deleteBooking(bookingId: string, userId: string, req: AuthRequest) {
    const supabase = req.supabase;
    // 8.1 check booking in database
    const { data: booking, error: bookingError } = await supabase
      .from("bookings")
      .select("status, user_id, booking_number")
      .eq("id", bookingId)
      .single()
      .overrideTypes<BookingRow>();

    if (bookingError || !booking)
      throw new BadRequestException("Booking not found");

    // prevent re-deletion
    if (booking.status === "deleted") {
      throw new BadRequestException("Booking is already deleted");
    }

    // 8.2 check user role using RoleService
    const isAdmin = this.roleService.hasAnyRole(req, [
      "admin",
      "super_admin",
      "main_admin",
      "superVera",
      "storage_manager",
    ]);

    if (!isAdmin) {
      throw new ForbiddenException(
        "You are not allowed to delete this booking",
      );
    }

    // 8.3 cancel all related booking_items to restore virtual stock
    const { error: itemUpdateError } = await supabase
      .from("booking_items")
      .update({ status: "cancelled" })
      .eq("booking_id", bookingId);

    if (itemUpdateError) {
      console.error("Booking items update error:", itemUpdateError);
      throw new BadRequestException("Could not cancel related booking items");
    }

    // 8.4 fetch booking_items for email
    const { data: bookingItems, error: bookingItemsError } = await supabase
      .from("booking_items")
      .select("item_id, quantity, start_date, end_date")
      .eq("booking_id", bookingId);

    if (bookingItemsError || !bookingItems) {
      throw new BadRequestException("Could not fetch booking items for email");
    }

    // 8.5 Soft-delete the booking (update only)
    const { error: deleteError } = await supabase
      .from("bookings")
      .update({
        status: "deleted",
      })
      .eq("id", bookingId);

    if (deleteError) {
      throw new BadRequestException("Could not mark booking as deleted");
    }

    // 8.6 send notification email user and admin
    await this.mailService.sendBookingMail(BookingMailType.Cancellation, {
      bookingId,
      triggeredBy: userId,
    });

    return {
      message: "Booking deleted",
    };
  }

  // 9. return items (when items are brought back)
  async returnItems(
    bookingId: string,
    userId: string,
    supabase: SupabaseClient,
  ) {
    const { data: items } = await supabase
      .from("booking_items")
      .select("item_id, quantity, status")
      .eq("booking_id", bookingId)
      .overrideTypes<BookingItemRow[]>();

    if (!items || items.length === 0) {
      throw new BadRequestException("No items found for return");
    }

    for (const item of items) {
      if (item.status === "returned") {
        throw new BadRequestException("Items are already returned");
      }
    }

    // set booking status to completed
    const { error: updateError } = await supabase
      .from("bookings")
      .update({ status: "completed" })
      .eq("id", bookingId);

    if (updateError) {
      console.error("Failed to complete booking:", updateError);
      throw new BadRequestException("Could not complete the booking");
    }

    // update number currently in storage
    for (const item of items) {
      const { data: storageItem, error } = await supabase
        .from("storage_items")
        .select("items_number_currently_in_storage")
        .eq("id", item.item_id)
        .single<StorageItemsRow>();

      if (error || !storageItem) {
        throw new BadRequestException("Could not find item in storage");
      }

      const updatedCount =
        (storageItem.items_number_currently_in_storage || 0) +
        (item.quantity ?? 0);

      const { error: updateItemsError } = await supabase
        .from("storage_items")
        .update({ items_number_currently_in_storage: updatedCount })
        .eq("id", item.item_id);

      if (updateItemsError) {
        throw new BadRequestException("Failed to update storage stock");
      }
    }

    // notify via centralized mail service
    await this.mailService.sendBookingMail(BookingMailType.ItemsReturned, {
      bookingId,
      triggeredBy: userId,
    });

    return { message: "Items returned successfully" };
  }

  // 10. confirm pickup of items
  async confirmPickup(bookingId: string, supabase: SupabaseClient) {
    // 10.1. Get the booking item
    const { data: items } = await supabase
      .from("booking_items")
      .select("item_id, quantity, status, start_date, end_date")
      .eq("booking_id", bookingId)
      .overrideTypes<BookingItemRow[]>();

    if (!items || items.length === 0) {
      throw new BadRequestException("No items found for return");
    }

    for (const item of items) {
      if (item.status === "picked_up")
        throw new BadRequestException("Items are already picked_up");

      if (item.status !== "confirmed") {
        throw new BadRequestException(
          "Booking item is not confirmed and can't be picked up",
        );
      }
      /* if (item.start_date > today) { // TODO uncomment this when the booking system is ready!!!!!!!!!!!
        throw new BadRequestException(
          "Cannot confirm pickup before the booking start date",
        );
      }

      if (item.end_date < today) {
        throw new BadRequestException(
          "Booking period has already ended. Pickup not allowed.",
        );
      } */

      // 10.2. Get associated storage item
      const { data: storageItem, error: storageError } = await supabase
        .from("storage_items")
        .select("items_number_currently_in_storage")
        .eq("id", item.item_id)
        .single();

      if (storageError || !storageItem) {
        throw new BadRequestException(
          "Storage item not found or not confirmed",
        );
      }

      const newCount =
        (storageItem.items_number_currently_in_storage || 0) -
        (item.quantity || 0);

      if (newCount < 0) {
        throw new BadRequestException("Not enough stock to confirm pickup");
      }

      // 10.3. Update storage stock
      const { error: updateStockError } = await supabase
        .from("storage_items")
        .update({ items_number_currently_in_storage: newCount })
        .eq("id", item.item_id);

      if (updateStockError) {
        throw new BadRequestException("Failed to update storage stock");
      }

      // 10.4. Update booking item status to "picked_up"
      const { error: updateStatusError } = await supabase
        .from("booking_items")
        .update({ status: "picked_up" })
        .eq("id", item.item_id);

      if (updateStatusError) {
        throw new BadRequestException("Failed to update booking item status");
      }
    }

    // look up the booking owner so we can tag who triggered the mail
    const { data: bookingRow } = await supabase
      .from("bookings")
      .select("user_id")
      .eq("id", bookingId)
      .single<BookingRow>();

    const triggeredBy = bookingRow?.user_id ?? "system";

    // notify via centralized mail service
    await this.mailService.sendBookingMail(BookingMailType.ItemsPickedUp, {
      bookingId,
      triggeredBy,
    });

    return {
      message: `Pickup confirmed for booking ${bookingId}`,
    };
  }

  // 12. virtual number of items for a specific date
  async getAvailableQuantityForDate(
    itemId: string,
    startdate: string,
    enddate: string,
  ) {
    const supabase = this.supabaseService.getServiceClient();

    if (!itemId || !startdate) {
      throw new BadRequestException("item_id and date are mandatory");
    }

    const num_available = await calculateAvailableQuantity(
      supabase,
      itemId,
      startdate,
      enddate,
    );

    return num_available ?? 0;
  }

  // 11. Update payment status
  async updatePaymentStatus(
    bookingId: string,
    status: "invoice-sent" | "paid" | "payment-rejected" | "overdue" | null,
    supabase: SupabaseClient,
  ) {
    // Check if booking exists
    const { data: booking, error: bookingError } = await supabase
      .from("bookings")
      .select("id")
      .eq("id", bookingId)
      .single();

    if (!booking || bookingError) {
      throw new BadRequestException("Booking not found");
    }

    // Update payment_status
    const { error: updateError } = await supabase
      .from("bookings")
      .update({ payment_status: status })
      .eq("id", bookingId);

    if (updateError) {
      console.error("Supabase error in updatePaymentStatus():", updateError);
      throw new BadRequestException("Failed to update payment status");
    }

    return {
      message: `Payment status updated to '${status}' for booking ${bookingId}`,
    };
  }

  /**
   * Get bookings in an ordered list
   * @param supabase The supabase client provided by request
   * @param page What page number is requested
   * @param limit How many rows to retrieve
   * @param ascending If to sort booking smallest-largest (e.g a-z) or descending (z-a). Default true / ascending.
   * @param filter What to filter the bookings by
   * @param order_by What column to order the columns by. Default "booking_number"
   * @param searchquery Optional. Filter bookings by a string
   * @returns Matching bookings
   */
  async getOrderedBookings(
    supabase: SupabaseClient,
    page: number,
    limit: number,
    ascending: boolean,
    order_by: ValidBooking,
    searchquery?: string,
    status_filter?: string,
  ) {
    const { from, to } = getPaginationRange(page, limit);

    const query = supabase
      .from("view_bookings_with_user_info")
      .select("*", { count: "exact" })
      .range(from, to)
      .order(order_by ?? "booking_number", { ascending: ascending });

    if (status_filter) query.eq("status", status_filter);
    // Match any field if there is a searchquery
    if (searchquery) {
      query.or(
        `booking_number.ilike.%${searchquery}%,` +
          `status.ilike.%${searchquery}%,` +
          `full_name.ilike.%${searchquery}%,` +
          `created_at_text.ilike.%${searchquery}%,` +
          `final_amount_text.ilike.%${searchquery}%,` +
          `payment_status.ilike.%${searchquery}%`,
      );
    }

    const result = await query;

    const { error, count } = result;
    if (error) {
      console.log(error);
      throw new Error("Failed to get matching bookings");
    }

    const pagination_meta = getPaginationMeta(count, page, limit);
    return {
      ...result,
      metadata: pagination_meta,
    };
  }

  /**
   * Get full booking details with paginated booking-items and item details
   * @param supabase The users supabase client
   * @param booking_id ID of the booking to retrieve
   * @returns
   */
  async getBookingByID(
    supabase: SupabaseClient,
    booking_id: string,
    page: number,
    limit: number,
  ): Promise<
    ApiSingleResponse<BookingPreview & { booking_items: BookingItemRow[] }>
  > {
    const result: PostgrestSingleResponse<BookingPreview> = await supabase
      .from("view_bookings_with_user_info")
      .select(`*`)
      .eq("id", booking_id)
      .single();

    if (result.error) handleSupabaseError(result.error);

    const booking_items_result: ApiResponse<
      BookingItem & {
        storage_items: Partial<StorageItemRow>;
      }
    > = await this.bookingItemsService.getBookingItems(
      supabase,
      booking_id,
      page,
      limit,
    );

    if (booking_items_result.error)
      handleSupabaseError(booking_items_result.error);

    return {
      ...result,
      data: { ...result.data, booking_items: booking_items_result.data },
      metadata: booking_items_result.metadata,
    };
  }

  async getBookingsCount(
    supabase: SupabaseClient,
  ): Promise<ApiSingleResponse<number>> {
    const result: PostgrestResponse<undefined> = await supabase
      .from("bookings")
      .select(undefined, { count: "exact" });

    if (result.error) handleSupabaseError(result.error);

    return {
      ...result,
      data: result.count ?? 0,
    };
  }
}<|MERGE_RESOLUTION|>--- conflicted
+++ resolved
@@ -33,17 +33,14 @@
 } from "./types/booking.interface";
 import { getPaginationMeta, getPaginationRange } from "src/utils/pagination";
 import { StorageLocationsService } from "../storage-locations/storage-locations.service";
-<<<<<<< HEAD
 import { RoleService } from "../role/role.service";
 import { AuthRequest } from "@src/middleware/interfaces/auth-request.interface";
-=======
 import { ApiResponse, ApiSingleResponse } from "@common/response.types";
 import { handleSupabaseError } from "@src/utils/handleError.utils";
 import { BookingPreview } from "@common/bookings/booking.types";
 import { BookingItemsService } from "../booking_items/booking-items.service";
 import { BookingItem } from "@common/bookings/booking-items.types";
 import { StorageItemRow } from "../storage-items/interfaces/storage-item.interface";
->>>>>>> c9683613
 dayjs.extend(utc);
 @Injectable()
 export class BookingService {
@@ -51,11 +48,8 @@
     private readonly supabaseService: SupabaseService,
     private readonly mailService: MailService,
     private readonly locationsService: StorageLocationsService,
-<<<<<<< HEAD
     private readonly roleService: RoleService,
-=======
     private readonly bookingItemsService: BookingItemsService,
->>>>>>> c9683613
   ) {}
 
   // 1. get all bookings
