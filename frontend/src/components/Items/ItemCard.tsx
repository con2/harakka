import imagePlaceholder from "@/assets/defaultImage.jpg";
import {
  Tooltip,
  TooltipContent,
  TooltipTrigger,
} from "@/components/ui/tooltip";
import { useLanguage } from "@/context/LanguageContext";
import { useTranslation } from "@/hooks/useTranslation";
import { useAppDispatch, useAppSelector } from "@/store/hooks";
import { addToCart, updateQuantity } from "@/store/slices/cartSlice";
import { getItemById } from "@/store/slices/itemsSlice";
import { t } from "@/translations";
import { ItemTranslation } from "@/types";
import { ItemImageAvailabilityInfo } from "@/types/storage";
import { MapPin, Minus, Plus } from "lucide-react";
import React, { useEffect, useMemo, useRef, useState } from "react";
import { useNavigate } from "react-router-dom";
import { toast } from "sonner";
import { Button } from "@/components/ui/button";
import { Card } from "@/components/ui/card";
import {
  getItemImages,
  selectItemImages,
} from "@/store/slices/itemImagesSlice";
import { Item } from "@/types/item";
import { Input } from "../ui/input";
import { itemsApi } from "@/api/services/items";
import { cn } from "@/lib/utils";
import { ImageSchemaType } from "@/store/utils/validate";
import { extractCityFromLocationName } from "@/utils/locationValidation";

interface ItemsCardProps {
  item: Item & {
    images?: { main: ImageSchemaType };
  };
  preview?: boolean;
  currentPage?: number;
}

<<<<<<< HEAD
const ItemCard: React.FC<ItemsCardProps> = ({
  item,
  preview = false,
  currentPage,
}) => {
=======
// Utility function to sanitize image URLs
function sanitizeImageUrl(url: string | undefined, fallback: string): string {
  if (!url || typeof url !== "string") return fallback;
  // Only allow http(s) URLs or relative (starting with / or .)
  if (
    url.startsWith("http://") ||
    url.startsWith("https://") ||
    url.startsWith("/") ||
    url.startsWith(".")
  ) {
    return url;
  }
  return fallback;
}

const ItemCard: React.FC<ItemsCardProps> = ({ item, preview = false }) => {
>>>>>>> 6290e0dd
  const navigate = useNavigate();
  const dispatch = useAppDispatch();
  const itemImages = useAppSelector(selectItemImages);
  const { startDate, endDate } = useAppSelector((state) => state.timeframe);

  const cartItems = useAppSelector((state) => state.cart.items);
  const existingCartItem = cartItems.find(
    (cartItem) => cartItem.item.id === item.id,
  );
  const [quantity, setQuantity] = useState(existingCartItem?.quantity || 0);

  const [availabilityInfo, setAvailabilityInfo] =
    useState<ItemImageAvailabilityInfo>({
      availableQuantity: item.quantity || 0,
      isChecking: false,
      error: null,
    });

  const { getTranslation } = useTranslation<ItemTranslation>();
  const itemContent = getTranslation(item, "fi") as ItemTranslation | undefined;
  const { lang } = useLanguage();

  // Enhanced image finding with memoization to prevent recalculation on every render
  const itemImagesForCurrentItem = useMemo(
    () => itemImages.filter((img) => img.item_id === item.id),
    [itemImages, item.id],
  );

  // Add this persistent ref to track already-failed image URLs
  const failedImageUrlsRef = useRef<Set<string>>(new Set());

  // Stable URL calculation that won't change between renders
  const stableImage = useMemo(() => {
    // Get all possible images for this item
    const validImages = itemImagesForCurrentItem.filter(
      (img) => !failedImageUrlsRef.current.has(img.image_url),
    );

    // Return main image if found, or first valid image if no main image.
    const displayImg =
      validImages.find((img) => img.image_type === "main") ?? validImages[0];

    return {
      image_url: displayImg?.image_url || "",
      object_fit: displayImg?.object_fit || "cover",
    };
  }, [itemImagesForCurrentItem]);

  // Image handling states
  const [currentImage, setCurrentImage] = useState({
    image_url: "",
    object_fit: "cover",
  });
  const [isImageLoading, setIsImageLoading] = useState(true);
  const [loadFailed, setLoadFailed] = useState(false);
  const imageLoadingTimeoutRef = useRef<NodeJS.Timeout | null>(null);

  // Set the image URL just once when it changes
  useEffect(() => {
    const { image_url } = stableImage;
    if (image_url && !failedImageUrlsRef.current.has(image_url)) {
      // Clear any existing timeout
      if (imageLoadingTimeoutRef.current) {
        clearTimeout(imageLoadingTimeoutRef.current);
      }

      setCurrentImage(stableImage);
      setIsImageLoading(true);
      setLoadFailed(false);

      // Set a timeout to prevent infinite loading
      imageLoadingTimeoutRef.current = setTimeout(() => {
        setIsImageLoading(false);
        failedImageUrlsRef.current.add(stableImage.image_url); // Mark as failed due to timeout
        console.warn(`Image loading timed out for ${stableImage.image_url}`);
      }, 5000); // 5 seconds timeout
    } else {
      // If no URL or URL previously failed
      setCurrentImage(stableImage);
      setIsImageLoading(false);
      setLoadFailed(true);
    }

    // Cleanup function to clear timeout
    return () => {
      if (imageLoadingTimeoutRef.current) {
        clearTimeout(imageLoadingTimeoutRef.current);
      }
    };
  }, [stableImage]);

  // Fetch images only once per item
  useEffect(() => {
    // Only fetch if we don't already have images for this item
    if (!itemImagesForCurrentItem.length) {
      dispatch(getItemImages(item.id))
        .unwrap()
        .catch((error) => {
          console.error("Failed to fetch item images:", error);
        });
    }
  }, [dispatch, item.id, itemImagesForCurrentItem.length]);

  // Navigate to the item's detail page
  const handleItemClick = (itemId: string) => {
    void dispatch(getItemById(itemId)); // Fetch the item by ID when clicked
    void navigate(`/storage/items/${itemId}`, {
      state: { fromPage: currentPage },
    });
  };

  const handleUpdateCart = () => {
    if (!item) return;

    const availability = availabilityInfo.availableQuantity;

    if (quantity > availability) {
      toast.warning(
        `${t.cart.toast.itemsExceedQuantity[lang]} ${availability}.`,
      );
      return;
    }

    if (existingCartItem) {
      // Update quantity in the cart
      void dispatch(
        updateQuantity({
          id: item.id,
          quantity: quantity,
        }),
      );
      toast.success(
        `${itemContent?.item_name} ${t.itemCard.updatedInCart[lang]}`,
      );
    } else {
      // Add item to the cart
      void dispatch(
        addToCart({
          item: item,
          quantity: quantity,
          startDate: startDate ? startDate : undefined,
          endDate: endDate ? endDate : undefined,
        }),
      );
      toast.success(
        `${itemContent?.item_name} ${t.itemCard.addedToCart[lang]}`,
      );
    }
  };

  // Update availability info based on dates selection
  useEffect(() => {
    if (startDate && endDate) {
      setAvailabilityInfo((prev) => ({
        ...prev,
        isChecking: true,
        error: null,
      }));
      void itemsApi
        .checkAvailability(item.id, new Date(startDate), new Date(endDate))
        .then((response) => {
          setAvailabilityInfo({
            availableQuantity: response.availableQuantity,
            isChecking: false,
            error: null,
          });
        })
        .catch((error) => {
          console.error("Error checking availability:", error);
          setAvailabilityInfo({
            availableQuantity: item.available_quantity || 0,
            isChecking: false,
            error: "Failed to check availability",
          });
        });
    } else {
      // When no dates selected, show total quantity
      setAvailabilityInfo({
        availableQuantity: item.quantity || 0,
        isChecking: false,
        error: null,
      });
    }
  }, [startDate, endDate, item.id, item.available_quantity, item.quantity]);

  const isItemAvailableForTimeframe = availabilityInfo.availableQuantity > 0;

  const isAddToCartDisabled =
    !startDate ||
    !endDate ||
    quantity > availabilityInfo.availableQuantity ||
    quantity <= 0 ||
    !isItemAvailableForTimeframe ||
    availabilityInfo.isChecking ||
    (existingCartItem && existingCartItem.quantity === quantity);

  return (
    <button
      aria-label={t.itemCard.aria.labels.viewDetails[lang].replace(
        "{item_name}",
        item.translations[lang].item_name,
      )}
      onClick={() => handleItemClick(item.id)}
      className="hover:[&_h2]:text-muted-foreground"
    >
      <Card
        data-cy="items-card"
        className={cn(
          "w-full h-full flex flex-col justify-between p-4 flex-[1_0_250px]",
          preview && "shadow-none max-w-[350px]",
        )}
      >
        {/* Image Section */}
        <div
          className="h-40 bg-gray-200 flex items-center justify-center rounded relative overflow-hidden border border-1-[var(--subtle-grey)] basis-[250px]"
          data-cy="item-image-section"
        >
          {isImageLoading && !loadFailed && (
            <div className="absolute inset-0 flex items-center justify-center bg-gray-100">
              <div className="w-8 h-8 border-4 border-gray-300 border-t-secondary rounded-full animate-spin"></div>
            </div>
          )}
          <img
            src={
            sanitizeImageUrl(
              item.images?.main?.url || currentImage.image_url,
              imagePlaceholder
            )
            }
            alt={itemContent?.item_name || "Tuotteen kuva"}
            className={cn(
              "w-full h-full transition-opacity duration-300",
              `object-${preview ? item.images?.main?.metadata?.object_fit : currentImage.object_fit}`,
            )}
            onLoad={() => {
              if (imageLoadingTimeoutRef.current) {
                clearTimeout(imageLoadingTimeoutRef.current);
                imageLoadingTimeoutRef.current = null;
              }
              setIsImageLoading(false);
              setLoadFailed(false);
            }}
            onError={(e) => {
              // Prevent infinite loops by tracking which URLs have failed
              if (currentImage.image_url) {
                console.warn(`Failed to load image: ${currentImage.image_url}`);
                failedImageUrlsRef.current.add(currentImage.image_url);
              }

              // Clear the timeout
              if (imageLoadingTimeoutRef.current) {
                clearTimeout(imageLoadingTimeoutRef.current);
                imageLoadingTimeoutRef.current = null;
              }

              // Critical: remove the error handler before changing the source
              e.currentTarget.onerror = null;

              // Set to placeholder directly - only once
              e.currentTarget.src = imagePlaceholder;
              setIsImageLoading(false);
              setLoadFailed(true);
            }}
            loading="lazy"
          />
        </div>

        {/* Item Details */}
        <div data-cy="item-details">
          <h2
            className="text-lg text-primary font-normal text-center mb-1"
            data-cy="item-name"
          >
            {itemContent?.item_name
              ? `${itemContent.item_name.charAt(0).toUpperCase()}${itemContent.item_name.slice(1)}`
              : "Tuote"}
          </h2>
          {/* Display location name */}
          {(item.location_details || item.location_name) && (
            <div
              className="flex items-center justify-center gap-1 text-xs text-muted-foreground"
              data-cy="item-location"
            >
              <MapPin className="h-3.5 w-3.5 flex-shrink-0" />
              <span>
                {extractCityFromLocationName(
                  item.location_details?.name || item.location_name || "",
                ) || "Unknown"}
              </span>
            </div>
          )}
        </div>

        {/* Quantity Input */}
        <div data-cy="item-quantity-section">
          <div className="flex flex-col flex-wrap items-center space-y-2 justify-between">
            <div className="flex items-center">
              <Button
                type="button"
                variant="outline"
                size="sm"
                onClick={(e) => {
                  e.stopPropagation();
                  setQuantity(Math.max(0, quantity - 1));
                }}
                className="h-8 w-8 p-0"
                aria-label={t.itemCard.aria.labels.quantity.reduce[
                  lang
                ].replace("{number}", (quantity - 1).toString())}
                disabled={quantity <= 0}
              >
                <Minus aria-hidden />
              </Button>
              <Input
                type="text"
                aria-label={t.itemCard.aria.labels.quantity.enterQuantity[
                  lang
                ].replace("{number}", quantity.toString())}
                value={quantity}
                onClick={(e) => e.stopPropagation()}
                onChange={(e) => {
                  const value = parseInt(e.target.value) || 0;
                  setQuantity(
                    Math.min(
                      availabilityInfo.availableQuantity,
                      Math.max(0, value),
                    ),
                  );
                }}
                className="w-16 h-8 mx-2 text-center"
                min="0"
                max={availabilityInfo.availableQuantity}
              />
              <Button
                type="button"
                variant="outline"
                size="sm"
                onClick={(e) => {
                  e.stopPropagation();
                  setQuantity(
                    Math.min(availabilityInfo.availableQuantity, quantity + 1),
                  );
                }}
                className="h-8 w-8 p-0"
                aria-label={t.itemCard.aria.labels.quantity.increase[
                  lang
                ].replace("{number}", (quantity - 1).toString())}
                disabled={quantity >= availabilityInfo.availableQuantity}
              >
                <Plus aria-hidden />
              </Button>
            </div>

            <div className="flex items-center justify-end mb-3 mt-1">
              {!preview && availabilityInfo.isChecking ? (
                <p className="text-xs text-slate-400 italic m-0">
                  {t.itemCard.checkingAvailability[lang]}
                </p>
              ) : !preview && availabilityInfo.error ? (
                <p className="text-xs text-red-500 italic m-0">
                  {t.itemCard.availabilityError[lang]}
                </p>
              ) : (
                <p className="text-xs text-slate-400 italic m-0">
                  {!preview && startDate && endDate
                    ? availabilityInfo.availableQuantity > 0
                      ? `${t.itemCard.available[lang]}: ${availabilityInfo.availableQuantity}`
                      : `${t.itemCard.notAvailable[lang]}`
                    : `${t.itemCard.totalUnits[lang]}: ${item.quantity}`}
                </p>
              )}
            </div>
          </div>

          {/* Add to Cart Button with Tooltip */}
          <Tooltip>
            <TooltipTrigger asChild>
              <span
                tabIndex={0}
                className={
                  isAddToCartDisabled
                    ? "inline-block w-full cursor-not-allowed"
                    : "inline-block w-full"
                }
              >
                <Button
                  type="button"
                  onClick={
                    !preview
                      ? (e) => {
                          e.stopPropagation();
                          handleUpdateCart();
                        }
                      : () => {}
                  }
                  className="w-full bg-background rounded-2xl text-secondary border-secondary border-1 hover:text-white hover:bg-secondary"
                  disabled={isAddToCartDisabled}
                  style={{
                    pointerEvents: isAddToCartDisabled ? "none" : "auto",
                  }}
                  data-cy="item-add-to-cart-btn"
                >
                  {existingCartItem
                    ? t.itemCard.updateQuantity[lang]
                    : t.itemDetails.items.addToCart[lang]}
                </Button>
              </span>
            </TooltipTrigger>
            {isAddToCartDisabled && (
              <TooltipContent>
                {!startDate || !endDate ? (
                  <p>{t.itemCard.selectDatesFirst[lang]}</p>
                ) : quantity <= 0 ? (
                  <p>{t.itemCard.selectValidQuantity[lang]}</p>
                ) : existingCartItem &&
                  existingCartItem.quantity === quantity ? (
                  <p>{t.itemCard.quantityUnchanged[lang]}</p>
                ) : (
                  <p>{t.itemCard.selectValidQuantity[lang]}</p>
                )}
              </TooltipContent>
            )}
          </Tooltip>
        </div>
      </Card>
    </button>
  );
};

export default ItemCard;<|MERGE_RESOLUTION|>--- conflicted
+++ resolved
@@ -37,13 +37,6 @@
   currentPage?: number;
 }
 
-<<<<<<< HEAD
-const ItemCard: React.FC<ItemsCardProps> = ({
-  item,
-  preview = false,
-  currentPage,
-}) => {
-=======
 // Utility function to sanitize image URLs
 function sanitizeImageUrl(url: string | undefined, fallback: string): string {
   if (!url || typeof url !== "string") return fallback;
@@ -59,8 +52,11 @@
   return fallback;
 }
 
-const ItemCard: React.FC<ItemsCardProps> = ({ item, preview = false }) => {
->>>>>>> 6290e0dd
+const ItemCard: React.FC<ItemsCardProps> = ({
+  item,
+  preview = false,
+  currentPage,
+}) => {
   const navigate = useNavigate();
   const dispatch = useAppDispatch();
   const itemImages = useAppSelector(selectItemImages);
@@ -284,12 +280,10 @@
             </div>
           )}
           <img
-            src={
-            sanitizeImageUrl(
+            src={sanitizeImageUrl(
               item.images?.main?.url || currentImage.image_url,
-              imagePlaceholder
-            )
-            }
+              imagePlaceholder,
+            )}
             alt={itemContent?.item_name || "Tuotteen kuva"}
             className={cn(
               "w-full h-full transition-opacity duration-300",
