import { useState } from "react";
import { Link, Outlet } from "react-router-dom";
import { Button } from "@/components/ui/button";
import { Sheet, SheetTrigger, SheetContent } from "@/components/ui/sheet";
import { Separator } from "@/components/ui/separator";
<<<<<<< HEAD
import { LayoutDashboard, Users, Settings, Menu, Warehouse, PinIcon } from "lucide-react";
import logo from "@/assets/logo.png";
import { useAppSelector } from "@/store/hooks";
import { selectIsSuperVera } from "@/store/slices/usersSlice";
import { Tooltip } from "../ui/tooltip";
import { TooltipContent } from "@radix-ui/react-tooltip";
=======
import {
  LayoutDashboard,
  Users,
  Settings,
  Menu,
  Warehouse,
  ShoppingBag,
} from "lucide-react";
import logo from "@/assets/logo.png";
import { useAppSelector } from "@/store/hooks";
import { selectIsSuperVera } from "@/store/slices/usersSlice";
>>>>>>> 404f9da2

const AdminPanel = () => {
  const isSuperVera = useAppSelector(selectIsSuperVera);
  const [isSidebarOpen, setIsSidebarOpen] = useState(false);

  return (
    <div className="flex h-screen">
      {/* Sidebar */}
      <aside className="hidden md:flex flex-col w-64 p-4 border-r bg-white shadow-md">
        <div className="flex justify-center items-center gap-2">
          <h2 className="text-lg font-bold">Admin Panel</h2>
        </div>
        <Separator className="my-4" />
        <nav className="flex flex-col space-y-4">
          <SidebarLink
            to="/admin"
            icon={<LayoutDashboard />}
            label="Dashboard"
          />
          <SidebarLink to="/admin/users" icon={<Users />} label="Users" />
          {isSuperVera && (
            <SidebarLink to="/admin/team" icon={<Users />} label="Team" />
          )}
          <SidebarLink to="/admin/items" icon={<Warehouse />} label="Items" />
<<<<<<< HEAD
          <SidebarLink to="/admin/tags" icon={<PinIcon />} label="Tags" />
          <SidebarLink to="/admin/settings" icon={<Settings />} label="Settings" />
=======
          <SidebarLink
            to="/admin/orders"
            icon={<ShoppingBag />}
            label="Orders"
          />

          <SidebarLink
            to="/admin/settings"
            icon={<Settings />}
            label="Settings"
          />
>>>>>>> 404f9da2
        </nav>
      </aside>

      {/* Mobile Sidebar */}
      <Sheet open={isSidebarOpen} onOpenChange={setIsSidebarOpen}>
        <SheetTrigger asChild>
          <Button variant="ghost" className="md:hidden absolute top-4 left-4">
            <Menu className="w-6 h-6" />
          </Button>
        </SheetTrigger>
        <SheetContent side="left" className="w-64">
          <div className="flex items-center gap-2">
            <img src={logo} alt="Logo" className="h-10" />
            <h2 className="text-lg font-bold">Admin Panel</h2>
          </div>
          <Separator className="my-4" />
          <nav className="flex flex-col space-y-4">
            <SidebarLink
              to="/admin"
              icon={<LayoutDashboard />}
              label="Dashboard"
            />
            <SidebarLink to="/admin/users" icon={<Users />} label="Users" />
            {isSuperVera && (
              <SidebarLink to="/admin/team" icon={<Users />} label="Team" />
            )}

            <SidebarLink to="/admin/items" icon={<Warehouse />} label="Items" />
            <SidebarLink
              to="/admin/orders"
              icon={<ShoppingBag />}
              label="Orders"
            />
            <SidebarLink
              to="/admin/settings"
              icon={<Settings />}
              label="Settings"
            />
          </nav>
        </SheetContent>
      </Sheet>

      {/* Main Content */}
      <div className="flex-1 p-6 bg-gray-100 overflow-y-auto">
        <Outlet /> {/* Render the child component based on the URL */}
      </div>
    </div>
  );
};

const SidebarLink = ({
  to,
  icon,
  label,
}: {
  to: string;
  icon: React.ReactNode;
  label: string;
}) => (
  <Link
    to={to}
    className="flex items-center gap-3 p-2 rounded hover:bg-gray-200"
  >
    <span className="w-5 h-5">{icon}</span>
    {label}
  </Link>
);

export default AdminPanel;<|MERGE_RESOLUTION|>--- conflicted
+++ resolved
@@ -3,26 +3,19 @@
 import { Button } from "@/components/ui/button";
 import { Sheet, SheetTrigger, SheetContent } from "@/components/ui/sheet";
 import { Separator } from "@/components/ui/separator";
-<<<<<<< HEAD
-import { LayoutDashboard, Users, Settings, Menu, Warehouse, PinIcon } from "lucide-react";
+import {
+  LayoutDashboard,
+  Users,
+  Settings,
+  Menu,
+  Warehouse, PinIcon,
+  ShoppingBag,
+} from "lucide-react";
 import logo from "@/assets/logo.png";
 import { useAppSelector } from "@/store/hooks";
 import { selectIsSuperVera } from "@/store/slices/usersSlice";
 import { Tooltip } from "../ui/tooltip";
 import { TooltipContent } from "@radix-ui/react-tooltip";
-=======
-import {
-  LayoutDashboard,
-  Users,
-  Settings,
-  Menu,
-  Warehouse,
-  ShoppingBag,
-} from "lucide-react";
-import logo from "@/assets/logo.png";
-import { useAppSelector } from "@/store/hooks";
-import { selectIsSuperVera } from "@/store/slices/usersSlice";
->>>>>>> 404f9da2
 
 const AdminPanel = () => {
   const isSuperVera = useAppSelector(selectIsSuperVera);
@@ -47,10 +40,7 @@
             <SidebarLink to="/admin/team" icon={<Users />} label="Team" />
           )}
           <SidebarLink to="/admin/items" icon={<Warehouse />} label="Items" />
-<<<<<<< HEAD
           <SidebarLink to="/admin/tags" icon={<PinIcon />} label="Tags" />
-          <SidebarLink to="/admin/settings" icon={<Settings />} label="Settings" />
-=======
           <SidebarLink
             to="/admin/orders"
             icon={<ShoppingBag />}
@@ -62,7 +52,6 @@
             icon={<Settings />}
             label="Settings"
           />
->>>>>>> 404f9da2
         </nav>
       </aside>
 
