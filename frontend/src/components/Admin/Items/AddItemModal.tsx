--- conflicted
+++ resolved
@@ -265,18 +265,11 @@
         {/* Tab Navigation */}
         <div className="flex border-b mb-2">
           <button
-<<<<<<< HEAD
             className={`px-4 py-1 text-sm ${
               activeTab === "details"
                 ? "border-b-2 border-secondary font-medium"
                 : "text-gray-500"
             }`}
-=======
-            className={`px-4 py-1 text-sm ${activeTab === "details"
-              ? "border-b-2 border-secondary font-medium"
-              : "text-gray-500"
-              }`}
->>>>>>> d007c1a2
             onClick={() => setActiveTab("details")}
           >
             {t.addItemModal.tabs.details[lang]}
@@ -285,18 +278,11 @@
             <Tooltip>
               <TooltipTrigger asChild>
                 <button
-<<<<<<< HEAD
                   className={`px-4 py-1 text-sm ${
                     activeTab === "images"
                       ? "border-b-2 border-secondary font-medium"
                       : "text-gray-500"
                   }`}
-=======
-                  className={`px-4 py-1 text-sm ${activeTab === "images"
-                    ? "border-b-2 border-secondary font-medium"
-                    : "text-gray-500"
-                    }`}
->>>>>>> d007c1a2
                   onClick={() =>
                     modalState.createdItemId && setActiveTab("images")
                   }
