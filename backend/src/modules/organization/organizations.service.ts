import {
  BadRequestException,
  Injectable,
  NotFoundException,
} from "@nestjs/common";
import { SupabaseService } from "../supabase/supabase.service";
import {
  OrganizationRow,
  OrganizationInsert,
  OrganizationUpdate,
} from "./interfaces/organization.interface";
import {
  PostgrestError,
  PostgrestSingleResponse,
  SupabaseClient,
} from "@supabase/supabase-js";
import { AuthRequest } from "src/middleware/interfaces/auth-request.interface";
import { getPaginationMeta, getPaginationRange } from "src/utils/pagination";
import { ApiResponse } from "../../../../common/response.types";
import { handleSupabaseError } from "@src/utils/handleError.utils";

@Injectable()
export class OrganizationsService {
  constructor(private readonly supabaseService: SupabaseService) {}

  private getClient(req: AuthRequest): SupabaseClient {
    return req.supabase || this.supabaseService.getServiceClient();
  }

  // 1. get all
  async getAllOrganizations(
    page: number,
    limit: number,
    ascending: boolean,
    order?: string,
  ): Promise<ApiResponse<OrganizationRow>> {
    const supabase = this.supabaseService.getServiceClient();
    const { from, to } = getPaginationRange(page, limit);

    const query = supabase
      .from("organizations")
      .select("*", { count: "exact" })
      .eq("is_deleted", false)
      .range(from, to);

    if (order) {
      query.order(order, { ascending: ascending });
    }

    const result = await query;
    const { error, count } = result;

    if (error) throw new Error(error.message);

    const metadata = getPaginationMeta(count, page, limit);
    return {
      ...result,
      metadata,
    };
  }

  // 2. get one
  async getOrganizationById(id: string): Promise<OrganizationRow> {
    const supabase = this.supabaseService.getServiceClient();
<<<<<<< HEAD
    const {
      data,
      error,
    }: {
      data: OrganizationRow | null;
      error: PostgrestError | null;
    } = await supabase
      .from("organizations")
      .select("*")
      .eq("id", id)
      .eq("is_deleted", false)
      .single();
=======
    const { data, error }: PostgrestSingleResponse<OrganizationRow> =
      await supabase
        .from("organizations")
        .select("*")
        .eq("id", id)
        .eq("is_deleted", false)
        .single();
>>>>>>> 9af75f29

    if (error) handleSupabaseError(error);
    if (!data) throw new NotFoundException("Organization not found");
    return data;
  }

  // 3. get Org by slug
  async getOrganizationBySlug(slug: string): Promise<OrganizationRow> {
    const supabase = this.supabaseService.getServiceClient();
    const { data, error }: PostgrestSingleResponse<OrganizationRow> =
      await supabase
        .from("organizations")
        .select("*")
        .eq("slug", slug)
        .single();

    if (error) throw new Error(error.message);
    return data;
  }

  // 4. create
  async createOrganization(
    req: AuthRequest,
    org: OrganizationInsert,
  ): Promise<OrganizationRow> {
    const supabase = this.getClient(req);

    const { data, error } = await supabase
      .from("organizations")
      .insert({ ...org, created_by: req.user.id })
      .select()
      .single();

    if (error) handleSupabaseError(error);
    if (!data) throw new Error("No organization returned after insert.");

    return data;
  }

  // 5. update
  async updateOrganization(
    req: AuthRequest,
    id: string,
    org: OrganizationUpdate,
  ): Promise<OrganizationRow> {
    const supabase = this.getClient(req);

    const { data, error } = await supabase
      .from("organizations")
      .update({ ...org, updated_by: req.user.id })
      .eq("id", id)
      .select()
      .single();

    if (error) handleSupabaseError(error);
    if (!data) throw new Error("No organization returned after insert.");

    return data;
  }

  // 6. delete
  async deleteOrganization(
    req: AuthRequest,
    id: string,
  ): Promise<{ success: boolean; id: string }> {
    const supabase = this.getClient(req);
    const { error } = await supabase
      .from("organizations")
      .delete()
      .eq("id", id);

    if (error) handleSupabaseError(error);

    return { success: true, id };
  }

  // 7. soft-delete an organization
  async softDeleteOrganization(
    req: AuthRequest,
    id: string,
  ): Promise<{ success: boolean; id: string }> {
    const supabase = this.getClient(req);

    // check if it exists and is not already deleted
    const { data: org, error: orgError } = await supabase
      .from("organizations")
      .select("id, is_deleted")
      .eq("id", id)
      .single();

    if (orgError || !org) throw new NotFoundException("Organization not found");

    if (org.is_deleted) {
      throw new BadRequestException("Organization is already deleted");
    }

    // and soft-delete
    const { error } = await supabase
      .from("organizations")
      .update({
        is_deleted: true,
        updated_at: new Date().toISOString(),
      })
      .eq("id", id);

    if (error) throw new Error(error.message);

    return { success: true, id };
  }

  // 8. activate or deactivate orgs
  async toggleActivation(
    req: AuthRequest,
    id: string,
    is_active: boolean,
  ): Promise<{ success: boolean; id: string; is_active: boolean }> {
    const supabase = this.getClient(req);

    const { error } = await supabase
      .from("organizations")
      .update({ is_active, updated_by: req.user.id })
      .eq("id", id)
      .select()
      .single();

    if (error) handleSupabaseError(error);

    return { success: true, id, is_active };
  }
}<|MERGE_RESOLUTION|>--- conflicted
+++ resolved
@@ -62,7 +62,6 @@
   // 2. get one
   async getOrganizationById(id: string): Promise<OrganizationRow> {
     const supabase = this.supabaseService.getServiceClient();
-<<<<<<< HEAD
     const {
       data,
       error,
@@ -73,17 +72,10 @@
       .from("organizations")
       .select("*")
       .eq("id", id)
-      .eq("is_deleted", false)
-      .single();
-=======
+      .eq("is_deleted", false);
+
     const { data, error }: PostgrestSingleResponse<OrganizationRow> =
-      await supabase
-        .from("organizations")
-        .select("*")
-        .eq("id", id)
-        .eq("is_deleted", false)
-        .single();
->>>>>>> 9af75f29
+      await supabase.from("organizations").select("*").eq("id", id).single();
 
     if (error) handleSupabaseError(error);
     if (!data) throw new NotFoundException("Organization not found");
