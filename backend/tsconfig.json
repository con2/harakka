{
  "compilerOptions": {
    "module": "commonjs",
    "declaration": true,
    "removeComments": true,
    "emitDecoratorMetadata": true,
    "experimentalDecorators": true,
    "allowSyntheticDefaultImports": true,
    "target": "ES2023",
    "sourceMap": true,
    "outDir": "./dist",
    "baseUrl": "./",
    "incremental": true,
    "skipLibCheck": true,
    "strictNullChecks": true,
    "forceConsistentCasingInFileNames": true,
    "noImplicitAny": false,
    "strictBindCallApply": false,
    "noFallthroughCasesInSwitch": false,
    "jsx": "react",
<<<<<<< HEAD
    "paths": {
      "@/types": ["../frontend/src/types"]
    }
=======
>>>>>>> 7b76e30d
  },
  "include": ["src/**/*"],
  "exclude": ["../frontend", "node_modules", "dist"]
}<|MERGE_RESOLUTION|>--- conflicted
+++ resolved
@@ -17,13 +17,7 @@
     "noImplicitAny": false,
     "strictBindCallApply": false,
     "noFallthroughCasesInSwitch": false,
-    "jsx": "react",
-<<<<<<< HEAD
-    "paths": {
-      "@/types": ["../frontend/src/types"]
-    }
-=======
->>>>>>> 7b76e30d
+    "jsx": "react"
   },
   "include": ["src/**/*"],
   "exclude": ["../frontend", "node_modules", "dist"]
