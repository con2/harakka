import { Database } from "src/types/supabase.types";
<<<<<<< HEAD
=======
import { Translations } from "./translations.types";
>>>>>>> 3a13489c

export interface BookingItem {
  item_id: string;
  quantity: number;
  start_date: string;
  end_date: string;
}

export interface BookingRequest {
  user_email?: string; // optional because for ddmin-booking
  items: BookingItem[];
}
export interface EnrichedItem {
  item_id: string;
  quantity: number;
  start_date?: string;
  end_date?: string;
  translations?: {
    fi: { item_name: string };
    en: { item_name: string };
  };
  location_id?: string;
}

export type UserBookingOrder = {
  order_items?: { storage_items?: { location_id?: string } }[];
};
<<<<<<< HEAD

export type BookingTable = Database["public"]["Tables"]["orders"];
export type BookingTableRow = Database["public"]["Tables"]["orders"]["Row"];
export type BookingTableInsert =
  Database["public"]["Tables"]["orders"]["Insert"];
export type BookingTableUpdate =
  Database["public"]["Tables"]["orders"]["Update"];
=======
export type OrdersRow = Database["public"]["Tables"]["orders"]["Row"];

export type UserProfilesRow =
  Database["public"]["Tables"]["user_profiles"]["Row"];

export type OrderItemRow = Database["public"]["Tables"]["order_items"]["Row"];

export type OrderItemInsert =
  Database["public"]["Tables"]["order_items"]["Insert"];

// Row with only the `quantity` field – handy for lightweight queries
export type OrderItemQuantity = Pick<OrderItemRow, "quantity">;

export type StorageItemsRow =
  Database["public"]["Tables"]["storage_items"]["Row"];

export type OrderRow = Database["public"]["Tables"]["orders"]["Row"];

export interface CancelBookingResponse {
  message: string;
  orderId: string;
  cancelledBy: "admin" | "user";
  items: {
    item_id: string;
    quantity: number | null;
    start_date: string;
    end_date: string;
  }[];
}

export type OrderWithItems = OrderRow & {
  order_items: (OrderItemRow & {
    storage_items: {
      translations: Translations | null;
    } | null;
  })[];
};
>>>>>>> 3a13489c
<|MERGE_RESOLUTION|>--- conflicted
+++ resolved
@@ -1,8 +1,7 @@
 import { Database } from "src/types/supabase.types";
-<<<<<<< HEAD
-=======
 import { Translations } from "./translations.types";
->>>>>>> 3a13489c
+
+import { Database } from "src/types/supabase.types";
 
 export interface BookingItem {
   item_id: string;
@@ -30,15 +29,6 @@
 export type UserBookingOrder = {
   order_items?: { storage_items?: { location_id?: string } }[];
 };
-<<<<<<< HEAD
-
-export type BookingTable = Database["public"]["Tables"]["orders"];
-export type BookingTableRow = Database["public"]["Tables"]["orders"]["Row"];
-export type BookingTableInsert =
-  Database["public"]["Tables"]["orders"]["Insert"];
-export type BookingTableUpdate =
-  Database["public"]["Tables"]["orders"]["Update"];
-=======
 export type OrdersRow = Database["public"]["Tables"]["orders"]["Row"];
 
 export type UserProfilesRow =
@@ -75,5 +65,4 @@
       translations: Translations | null;
     } | null;
   })[];
-};
->>>>>>> 3a13489c
+};