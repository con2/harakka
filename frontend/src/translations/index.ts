import { addCategory } from "./modules/addCategory";
import { addItemForm } from "./modules/addItemForm";
import { addLocationPage } from "./modules/addLocationPage";
import { addTag } from "./modules/addTag";
import { adminDashboard } from "./modules/adminDashboard";
import { adminItemsTable } from "./modules/adminItemsTable";
import { adminPanel } from "./modules/adminPanel";
import { assignTagsModal } from "./modules/assignTagsModal";
import { authCallback } from "./modules/authCallback";
import { bookingCancel } from "./modules/bookingCancel";
import { bookingConfirm } from "./modules/bookingConfirm";
import { bookingConfirmation } from "./modules/bookingConfirmation";
import { bookingDelete } from "./modules/bookingDelete";
import { bookingDetailsButton } from "./modules/bookingDetailsButton";
import { bookingDetailsPage } from "./modules/bookingDetailsPage";
import { bookingEditButton } from "./modules/bookingEdit";
import { bookingItemsCancel } from "./modules/bookingItemCancel";
import { bookingList } from "./modules/bookingList";
import { bookingPickup } from "./modules/bookingPickup";
import { bookingReject } from "./modules/bookingReject";
import { bookingReturn } from "./modules/bookingReturn";
import { cart } from "./modules/cart";
import { categories } from "./modules/categories";
import { common } from "./modules/common";
import { contactForm } from "./modules/contactForm";
import { currentUserRoles } from "./modules/currentUserRoles";
import { deleteLocationButton } from "./modules/deleteLocationButton";
<<<<<<< HEAD
import { devTeam } from "./modules/devTeam";
import { editLocationModal } from "./modules/editLocationModal";
=======
import { editLocationPage } from "./modules/editLocationPage";
>>>>>>> 7f40b5de
import { error } from "./modules/error";
import { footer } from "./modules/footer";
import { itemCard } from "./modules/itemCard";
import { itemDetails } from "./modules/itemDetails";
import { itemDetailsPage } from "./modules/itemDetailsPage";
import { itemImageManager } from "./modules/itemImageManager";
import { itemImageUpload } from "./modules/itemImageUpload";
import { itemsList } from "./modules/itemsList";
import { itemSummary } from "./modules/itemSummary";
import { landingPage } from "./modules/landingPage";
import { locationsList } from "./modules/locationsList";
import { login } from "./modules/login";
import { logs } from "./modules/logs";
import { mobileMenu } from "./modules/mobileMenu";
import { multipleLocations } from "./modules/multipleLocations";
import { myBookings } from "./modules/myBookings";
import { myBookingsPage } from "./modules/myBookingsPage";
import { myProfile } from "./modules/myProfile";
import { navigation } from "./modules/navigation";
import { notification } from "./modules/notification";
import { organizationLocations } from "./modules/organizationLocations";
import { organizationLogoUploader } from "./modules/organizationLogoUploader";
import { organizationPage } from "./modules/organizationPage";
import {
  organizations,
  organizationDelete as orgDelete,
} from "./modules/organizations";
import { organizationDetailsPage } from "./modules/organizationDetailsPage";
import { organizationList } from "./modules/organizationsList";
import { orgLocationManagement } from "./modules/orgLocationManagement";
import { orgStep } from "./modules/orgStep";
import { overdueBookings } from "./modules/OverdueBookings";
import { pagination } from "./modules/pagination";
import { passwordReset } from "./modules/passwordReset";
import { privacyPolicy } from "./modules/privacyPolicy";
import { profilePicUploader } from "./modules/profilePicUploader";
import { reports } from "./modules/reports";
import { requestDetailsPage } from "./modules/requestDetailsPage";
import { requests } from "./modules/requests";
import { roleManagement } from "./modules/roleManagement";
import { rolesList } from "./modules/rolesList";
import { statusBadge } from "./modules/statusBadge";
import { stepper } from "./modules/stepper";
import { tagAssignForm } from "./modules/tagAssignForm";
import { tagDelete } from "./modules/tagDelete";
import { tagDetailsPage } from "./modules/tagDetailsPage";
import { tagList } from "./modules/tagList";
import { termsOfUse } from "./modules/termsOfUse";
import { timeframeSelector } from "./modules/timeframeSelector";
import { uiComponents } from "./modules/uiComponents";
import { unauthorized } from "./modules/unauthorized";
import { unbanUser } from "./modules/unbanUser";
import { updateItemForm } from "./modules/updateItemForm";
import { userBan } from "./modules/userBan";
import { userBanHistory } from "./modules/userBanHistory";
import { userDelete } from "./modules/userDelete";
import { userGuide } from "./modules/userGuide";
import { userMenu } from "./modules/userMenu";
import { userPanel } from "./modules/userPanel";
import { usersDetailsPage } from "./modules/usersDetailsPage";
import { userSignupModal } from "./modules/userSignupModal";
import { usersList } from "./modules/usersList";

export const t = {
  addCategory,
  addItemForm,
  addLocationPage,
  addTag,
  adminDashboard,
  adminItemsTable,
  adminPanel,
  assignTagsModal,
  authCallback,
  bookingCancel,
  bookingConfirm,
  bookingConfirmation,
  bookingDelete,
  bookingDetailsButton,
  bookingDetailsPage,
  bookingEditButton,
  bookingItemsCancel,
  bookingList,
  bookingPickup,
  bookingReject,
  bookingReturn,
  cart,
  categories,
  common,
  contactForm,
  currentUserRoles,
  deleteLocationButton,
<<<<<<< HEAD
  devTeam,
  editLocationModal,
=======
  editLocationPage,
>>>>>>> 7f40b5de
  error,
  footer,
  itemCard,
  itemDetails,
  itemDetailsPage,
  itemImageManager,
  itemImageUpload,
  itemSummary,
  itemsList,
  landingPage,
  locationsList,
  login,
  logs,
  mobileMenu,
  multipleLocations,
  myBookings,
  myBookingsPage,
  myProfile,
  navigation,
  notification,
  orgLocationManagement,
  orgStep,
  organizationDelete: orgDelete,
  organizationDetailsPage,
  organizationList,
  organizationLocations,
  organizationLogoUploader,
  organizationPage,
  organizations,
  pagination,
  passwordReset,
  privacyPolicy,
  profilePicUploader,
  reports,
  requests,
  requestDetailsPage,
  roleManagement,
  rolesList,
  statusBadge,
  stepper,
  tagAssignForm,
  tagDelete,
  tagDetailsPage,
  tagList,
  termsOfUse,
  timeframeSelector,
  uiComponents,
  unauthorized,
  unbanUser,
  updateItemForm,
  userBan,
  userBanHistory,
  userDelete,
  userGuide,
  userMenu,
  userPanel,
  userSignupModal,
  usersDetailsPage,
  usersList,
  overdueBookings,
};<|MERGE_RESOLUTION|>--- conflicted
+++ resolved
@@ -25,12 +25,8 @@
 import { contactForm } from "./modules/contactForm";
 import { currentUserRoles } from "./modules/currentUserRoles";
 import { deleteLocationButton } from "./modules/deleteLocationButton";
-<<<<<<< HEAD
 import { devTeam } from "./modules/devTeam";
-import { editLocationModal } from "./modules/editLocationModal";
-=======
 import { editLocationPage } from "./modules/editLocationPage";
->>>>>>> 7f40b5de
 import { error } from "./modules/error";
 import { footer } from "./modules/footer";
 import { itemCard } from "./modules/itemCard";
@@ -122,12 +118,8 @@
   contactForm,
   currentUserRoles,
   deleteLocationButton,
-<<<<<<< HEAD
   devTeam,
-  editLocationModal,
-=======
   editLocationPage,
->>>>>>> 7f40b5de
   error,
   footer,
   itemCard,
