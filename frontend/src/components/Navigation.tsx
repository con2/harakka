import { Link } from "react-router-dom";
import { useAppSelector } from "@/store/hooks";
import { selectSelectedUser } from "@/store/slices/usersSlice";
import { useLocation, useNavigate } from "react-router-dom";
import { Button } from "@/components/ui/button";
import {
  NavigationMenu,
  NavigationMenuItem,
  NavigationMenuLink,
  NavigationMenuList,
} from "@/components/ui/navigation-menu";
import {
  LogInIcon,
  LogOutIcon,
  Menu,
  ShoppingCart,
  UserIcon,
} from "lucide-react";
import { Notifications } from "@/components/Notification";
import { selectCartItemsCount } from "../store/slices/cartSlice";
import { toast } from "sonner";
import { toastConfirm } from "./ui/toastConfirm";
import { LanguageSwitcher } from "./LanguageSwitcher";
import { t } from "@/translations";
import { useLanguage } from "@/context/LanguageContext";
import { useAuth } from "@/hooks/useAuth";
import { useRoles } from "@/hooks/useRoles";
import { RoleContextSwitcher } from "./ui/RoleContextSwitcher";
<<<<<<< HEAD
import Logo from "@/assets/v4.5.svg?react";
=======
import Logo from "@/assets/v4.svg?react";
import LogoSmall from "@/assets/logo_small.svg?react";
>>>>>>> 280d5433
import { Badge } from "./ui/badge";
import { useIsMobile } from "@/hooks/use-mobile";
import { useState } from "react";
import { Sheet, SheetTrigger } from "./ui/sheet";
import MobileMenu from "./MobileMenu";

export const Navigation = () => {
  // Auth State
  const { signOut, user, authLoading } = useAuth();
  const { hasAnyRole } = useRoles();
  const selectedUser = useAppSelector(selectSelectedUser);
  const { lang } = useLanguage();

  // Use auth context to determine login status
  const isLoggedIn = !!user;

  // Screen Size State
  const { isMobile, width } = useIsMobile();
  const isTablet = width <= 1210;
  const [mobileMenuOpen, setMobileMenuOpen] = useState(false);

  const isAnyTypeOfAdmin = hasAnyRole([
    "tenant_admin",
    "super_admin",
    "storage_manager",
  ]);

  const cartItemsCount = useAppSelector(selectCartItemsCount);
  const location = useLocation();
  const navigate = useNavigate();

  const isLandingPage = location.pathname === "/";
  const navClasses = isLandingPage
    ? "absolute top-0 left-0 w-full z-50 text-white px-2 md:px-10 py-2 md:py-3 bg-white flex lg:justify-around"
    : "relative w-full z-50 text-primary shadow-sm px-2 md:px-10 py-2 md:py-3 bg-white lg:justify-around flex justify-between";

  const handleSignOut = () => {
    toastConfirm({
      title: t.navigation.toast.title[lang],
      description: t.navigation.toast.description[lang],
      confirmText: t.navigation.toast.confirmText[lang],
      cancelText: t.navigation.toast.cancelText[lang],
      onConfirm: () => {
        void signOut();
      },
      onCancel: () => {
        toast.success(t.navigation.toast.success[lang]);
      },
    });
  };

  const closeMobileMenu = () => setMobileMenuOpen(false);

  const MobileNavigation = () => (
    <Sheet
      open={mobileMenuOpen}
      onOpenChange={setMobileMenuOpen}
      aria-describedby="Navigate"
    >
      <SheetTrigger className="hover:bg-(--subtle-grey) p-2 h-fit rounded-sm self-center">
        <Menu />
        {mobileMenuOpen && <MobileMenu closeMenu={closeMobileMenu} />}
      </SheetTrigger>
    </Sheet>
  );

  if (isMobile)
    return (
      <nav className="flex p-4 justify-between shadow-sm items-center z-50">
        <div className="flex gap-4">
          <Link to="/" data-cy="nav-home">
            <LogoSmall className="w-10" />
          </Link>
          <MobileNavigation />
        </div>

        <div className="flex gap-4">
          <RoleContextSwitcher />
          <Button
            variant="ghost"
            onClick={() => navigate("/cart")}
            className="relative text-(--midnight-black) font-medium hover:text-(--midnight-black) hover:bg-(--subtle-grey) relative p-2 h-fit"
            data-cy="nav-cart"
          >
            <ShoppingCart className="!w-5 !h-[auto]" />
            {cartItemsCount > 0 && (
              <Badge className="absolute -right-1 -top-1 h-4 min-w-[1rem] px-1 text-[0.625rem] font-sans text-white leading-none !bg-(--emerald-green)">
                {cartItemsCount}
              </Badge>
            )}
          </Button>
        </div>
      </nav>
    );

  if (isTablet)
    return (
      <nav className="flex p-4 justify-between shadow-sm items-center z-50">
        <div className="flex gap-6">
          <Link to="/" data-cy="nav-home">
            <Logo className="w-35" />
          </Link>
          <MobileNavigation />

          {isAnyTypeOfAdmin && (
            <Link
              to="/admin"
              className="flex items-center gap-1 text-(--midnight-black) font-medium p-1"
              data-cy="nav-admin"
            >
              {t.navigation.admin[lang]}
            </Link>
          )}
        </div>

        <div className="flex gap-4">
          <RoleContextSwitcher />
          {selectedUser && <Notifications userId={selectedUser.id} />}
          <Button
            variant="ghost"
            onClick={() => navigate("/cart")}
            className="relative text-(--midnight-black) font-medium hover:text-(--midnight-black) hover:bg-(--subtle-grey) relative p-2 h-fit"
            data-cy="nav-cart"
          >
            <ShoppingCart className="!w-5 !h-[auto]" />
            {cartItemsCount > 0 && (
              <Badge className="absolute -right-1 -top-1 h-4 min-w-[1rem] px-1 text-[0.625rem] font-sans text-white leading-none !bg-(--emerald-green)">
                {cartItemsCount}
              </Badge>
            )}
          </Button>
        </div>
      </nav>
    );

  return (
    <nav className={navClasses}>
      {/* Left side: Logo + navigation links */}
      <div className="flex items-center gap-3">
        <Link to="/" data-cy="nav-home">
          <Logo className="h-[60px] w-auto object-contain hidden md:flex filter min-w-30" />
        </Link>
        <NavigationMenu>
          <NavigationMenuList>
            {/* Show Admin Panel link only for admins in current context*/}
            {isAnyTypeOfAdmin && (
              <NavigationMenuItem>
                <NavigationMenuLink asChild>
                  <Link
                    to="/admin"
                    className="flex items-center gap-1 text-(--midnight-black) font-medium p-1"
                    data-cy="nav-admin"
                  >
                    {t.navigation.admin[lang]}
                  </Link>
                </NavigationMenuLink>
              </NavigationMenuItem>
            )}

            {/* Always show Storage */}
            <NavigationMenuItem>
              <NavigationMenuLink asChild>
                <Link
                  to="/storage"
                  className="flex items-center gap-1 text-(--midnight-black) font-medium"
                  data-cy="nav-storage"
                >
                  {t.navigation.storage[lang]}
                </Link>
              </NavigationMenuLink>
            </NavigationMenuItem>

            {/* Organizations Link */}
            <NavigationMenuItem>
              <NavigationMenuLink asChild>
                <Link
                  to={"/organizations"}
                  className="flex items-center gap-1 text-(--midnight-black) font-medium"
                  data-cy="nav-organizations"
                >
                  {t.navigation.organizations[lang]}
                </Link>
              </NavigationMenuLink>
            </NavigationMenuItem>

            {/* User GuideLines in Nav only for regular users */}
            {!isAnyTypeOfAdmin && (
              <NavigationMenuItem>
                <NavigationMenuLink asChild>
                  <Link
                    to="/how-it-works"
                    className="flex items-center gap-1 text-(--midnight-black) font-medium"
                    data-cy="nav-guide"
                  >
                    {t.navigation.guides[lang]}
                  </Link>
                </NavigationMenuLink>
              </NavigationMenuItem>
            )}

            {/* Contact Form Only in Desktop view for non admins*/}
            {!isAnyTypeOfAdmin && (
              <NavigationMenuItem className="hidden md:flex">
                <NavigationMenuLink asChild>
                  <Link
                    to="/contact-us"
                    className="flex items-center gap-1 text-(--midnight-black) font-medium"
                    data-cy="nav-contact"
                  >
                    {t.navigation.contactUs[lang]}
                  </Link>
                </NavigationMenuLink>
              </NavigationMenuItem>
            )}
          </NavigationMenuList>
        </NavigationMenu>
      </div>

      {/* Right side: Cart, notifications, language, auth */}
      <div className="flex items-center gap-3">
        {/* Active role context switcher if user is logged in and has roles */}
        {isLoggedIn && <RoleContextSwitcher />}

        <LanguageSwitcher />
        <Button
          variant="ghost"
          onClick={() => navigate("/cart")}
          className="flex items-center gap-1 text-(--midnight-black) font-medium hover:text-(--midnight-black) hover:bg-(--subtle-grey) relative p-2"
          data-cy="nav-cart"
        >
          <ShoppingCart className="h-5 w-5" />
          {cartItemsCount > 0 && (
            <Badge className="absolute -right-1 -top-1 h-4 min-w-[1rem] px-1 text-[0.625rem] font-sans text-white leading-none !bg-(--emerald-green)">
              {cartItemsCount}
            </Badge>
          )}
        </Button>
        {selectedUser && <Notifications userId={selectedUser.id} />}

        {!authLoading && (
          <>
            {isLoggedIn ? (
              <>
                <Button
                  variant={"ghost"}
                  className="p-o m-0 hover:bg-(--subtle-grey) hover:text-(--midnight-black) text-(--midnight-black)"
                  size={"sm"}
                  onClick={() => void navigate("/profile")}
                  data-cy="nav-profile-btn"
                >
                  {/* Show name on desktop, icon on mobile */}
                  <UserIcon className="inline sm:hidden h-5 w-5" />
                  <span className="hidden sm:inline">
                    {/* Display full_name if available, fall back to email */}
                    {selectedUser?.full_name
                      ? selectedUser?.full_name
                      : user?.email}
                  </span>
                </Button>
                <Button
                  variant={"ghost"}
                  size={"sm"}
                  onClick={handleSignOut}
                  data-cy="nav-signout-btn"
                  className="hover:bg-(--subtle-grey) hover:text-(--midnight-black) text-(--midnight-black)"
                >
                  <LogOutIcon className="h-5 w-5" />
                </Button>
              </>
            ) : (
              <Button
                variant={"ghost"}
                className="hover:bg-(--subtle-grey) hover:text-(--midnight-black) text-(--midnight-black)"
                data-cy="nav-login-btn"
                asChild
              >
                <Link to="/login">
                  {t.login.login[lang]} <LogInIcon className="ml-1 h-5 w-5" />
                </Link>
              </Button>
            )}
          </>
        )}
      </div>
    </nav>
  );
};

export default Navigation;<|MERGE_RESOLUTION|>--- conflicted
+++ resolved
@@ -26,12 +26,8 @@
 import { useAuth } from "@/hooks/useAuth";
 import { useRoles } from "@/hooks/useRoles";
 import { RoleContextSwitcher } from "./ui/RoleContextSwitcher";
-<<<<<<< HEAD
 import Logo from "@/assets/v4.5.svg?react";
-=======
-import Logo from "@/assets/v4.svg?react";
 import LogoSmall from "@/assets/logo_small.svg?react";
->>>>>>> 280d5433
 import { Badge } from "./ui/badge";
 import { useIsMobile } from "@/hooks/use-mobile";
 import { useState } from "react";
