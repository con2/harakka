import { api } from "../axios";
import { BookingItem, BookingOrder, CreateOrderDto } from "@/types";

/**
 * API service for order-related endpoints
 */
export const ordersApi = {
  /**
   * Create a new booking/order from cart items
   * @param orderData - Order data including items
   * @returns Promise with created order
   */
  createOrder: async (orderData: CreateOrderDto): Promise<BookingOrder> => {
    const userId = orderData.user_id;
    return api.post("/bookings", orderData, {
      headers: {
        "x-user-id": userId || "",
      },
    });
  },

  /**
   * Get orders for a specific user
   * @param userId - User ID to fetch orders for
   * @returns Promise with user's orders
   */
  getUserOrders: async (userId: string): Promise<BookingOrder[]> => {
    return api.get(`/bookings/user/${userId}`);
  },

  /**
   * Get all orders (admin only)
   * @param userId - Admin user ID for authorization
   * @returns Promise with all orders
   */
  getAllOrders: async (userId: string): Promise<BookingOrder[]> => {
    return api.get("/bookings", {
      headers: {
        "x-user-id": userId,
      },
    });
  },

  /**
   * Confirm an order (admin only)
   * @param orderId - Order ID to confirm
   * @returns Promise with updated order
   */
  confirmOrder: async (orderId: string): Promise<{ message: string }> => {
    const userId = localStorage.getItem("userId");
    return api.put(
      `/bookings/${orderId}/confirm`,
      {},
      {
        headers: {
          "x-user-id": userId || "",
        },
      },
    );
  },

  /**
   * Update an existing order
   * @param orderId - Order ID to update
   * @param items - Updated items data
   * @returns Promise with updated order
   */
  updateOrder: async (
    orderId: string,
    items: BookingItem[],
  ): Promise<BookingOrder> => {
    const userId = localStorage.getItem("userId");
    return api.put(
      `/bookings/${orderId}/update`,
      { items },
      {
        headers: {
          "x-user-id": userId || "",
        },
      },
    );
  },

  /**
   * Reject an order (admin only)
   * @param orderId - Order ID to reject
   * @returns Promise with updated order
   */
  rejectOrder: async (orderId: string): Promise<{ message: string }> => {
    const userId = localStorage.getItem("userId");
    return api.put(
      `/bookings/${orderId}/reject`,
      {},
      {
        headers: {
          "x-user-id": userId || "",
        },
      },
    );
  },

  /**
   * Cancel an order (user cancels own order)
   * @param orderId - Order ID to cancel
   * @returns Promise with updated order
   */
  cancelOrder: async (orderId: string): Promise<{ message: string }> => {
    const userId = localStorage.getItem("userId");
    return api.delete(`/bookings/${orderId}/cancel`, {
      headers: {
        "x-user-id": userId || "",
      },
    });
  },

  /**
   * Delete an order (admin only)
   * @param orderId - Order ID to delete
   * @returns Promise with the deleted order ID
   */
  deleteOrder: async (orderId: string): Promise<string> => {
    const userId = localStorage.getItem("userId");
    await api.delete(`/bookings/${orderId}/delete`, {
      headers: {
        "x-user-id": userId || "",
      },
    });
    return orderId; // Return the ID for state management
  },

  /**
   * Process item returns (admin only)
   * @param orderId - Order ID to process returns for
   * @returns Promise with updated order
   */
  returnItems: async (orderId: string): Promise<BookingOrder> => {
    const userId = localStorage.getItem("userId");
    return api.post(
      `/bookings/${orderId}/return`,
      {},
      {
        headers: {
          "x-user-id": userId || "",
        },
      },
    );
  },

  /**
   * Check availability of items for a specific date range
   * @param itemId - Item ID to check availability for
   * @param startDate - Start date for the booking
   * @param endDate - End date for the booking
   * @returns Promise with availability details
   */
  checkAvailability: (
    itemId: string,
    startDate: string,
    endDate: string,
  ): Promise<{
    item_id: string;
    availableQuantity: number;
    alreadyBookedQuantity: number;
    totalQuantity: number;
  }> => {
    return api.get(
      `/bookings/availability/${itemId}?start_date=${encodeURIComponent(
        startDate,
      )}&end_date=${encodeURIComponent(endDate)}`,
    );
  },

  /**
   * Update payment status of an order (admin only)
   * @param orderId - Order ID to update
   * @param status - New payment status
   * @returns Promise with confirmation message
   */
  updatePaymentStatus: async (
    orderId: string,
<<<<<<< HEAD
    status: "invoice-sent" | "paid" | "payment-rejected" | "overdue" | "N/A",
=======
    status: "invoice-sent" | "paid" | "payment-rejected" | "overdue" | null,
>>>>>>> 00fc6d69
  ): Promise<{ orderId: string; status: string }> => {
    const userId = localStorage.getItem("userId");

    await api.patch(
      `/bookings/payment-status`,
      { orderId, status },
      {
        headers: {
          "x-user-id": userId || "",
        },
      },
    );
    return { orderId, status: status ?? "" };
  },
};<|MERGE_RESOLUTION|>--- conflicted
+++ resolved
@@ -178,11 +178,7 @@
    */
   updatePaymentStatus: async (
     orderId: string,
-<<<<<<< HEAD
-    status: "invoice-sent" | "paid" | "payment-rejected" | "overdue" | "N/A",
-=======
     status: "invoice-sent" | "paid" | "payment-rejected" | "overdue" | null,
->>>>>>> 00fc6d69
   ): Promise<{ orderId: string; status: string }> => {
     const userId = localStorage.getItem("userId");
 
