<<<<<<< HEAD
// AdminItemsTable.tsx
import { useEffect } from 'react';
=======
import { useEffect, useState } from 'react';
>>>>>>> 3b283461
import { useAppDispatch, useAppSelector } from '@/store/hooks';
import {
  deleteItem,
  fetchAllItems,
  getItemById,
  selectAllItems,
  selectItemsError,
  selectItemsLoading,
<<<<<<< HEAD
=======
  selectSelectedItem,
>>>>>>> 3b283461
} from '@/store/slices/itemsSlice';
import { PaginatedDataTable } from '../ui/data-table-paginated';
import { ColumnDef } from '@tanstack/react-table';
import { Box, LoaderCircle } from 'lucide-react';
import defaultImage from '@/assets/defaultImage.jpg';
import { Button } from '../ui/button';
import AddItemModal from './AddItemModal';
<<<<<<< HEAD
=======
import { toast } from 'sonner';
import UpdateItemModal from './UpdateItemModal'; // Import UpdateItemModal

interface StorageItem {
  id: string;
  location: string;
  price: number;
  imageUrl?: string;
}
>>>>>>> 3b283461

const AdminItemsTable = () => {
  const dispatch = useAppDispatch();
  const items = useAppSelector(selectAllItems);
  const loading = useAppSelector(selectItemsLoading);
  const error = useAppSelector(selectItemsError);
  const [showModal, setShowModal] = useState(false);
  const [selectedItem, setSelectedItem] = useState<StorageItem | null>(null);

  const itemsColumns: ColumnDef<StorageItem>[] = [
    // {
    //   header: 'Image',
    //   accessorKey: 'imageUrl',
    //   cell: ({ row }) => {
    //     const url = row.original.imageUrl || defaultImage;
    //     return (
    //       <img
    //         src={url}
    //         alt="Item"
    //         className="h-12 w-12 object-cover rounded-md"
    //         onError={(e) => {
    //           (e.target as HTMLImageElement).src = defaultImage;
    //         }}
    //       />
    //     );
    //   },
    // },
    {
<<<<<<< HEAD
      header: 'Image',
      accessorKey: 'imageUrl',
      cell: ({ row }) => {
        const url = row.original.imageUrl || defaultImage;
        return (
          <img
            src={url}
            alt="Item"
            className="h-12 w-12 object-cover rounded-md"
            onError={(e) => {
              (e.target as HTMLImageElement).src = defaultImage;
            }}
          />
        );
      },
    },
    {
      header: 'Price',
      accessorKey: 'price',
      cell: ({ row }) => `€${row.original.price.toLocaleString()}`,
    },
    {
=======
>>>>>>> 3b283461
      header: 'Location',
      accessorKey: 'location',
      cell: ({ row }) => (
        <div className="flex items-center gap-1 text-sm text-muted-foreground">
          <Box className="h-4 w-4" />
          {row.original.location}
        </div>
      ),
    },
    {
<<<<<<< HEAD
      id: 'edit',
      header: 'Edit',
      cell: ({ row }) => (
        <Button className="bg-background rounded-2xl px-6 text-highlight2 border-highlight2 border-1 hover:text-background hover:bg-highlight2">
=======
      header: 'Price',
      accessorKey: 'price',
      cell: ({ row }) => `€${row.original.price.toLocaleString()}`,
    },
    {
      header: 'Item Name (FI)',
      accessorFn: (row) => row.translations.fi.item_name,
      cell: ({ row }) => row.original.translations.fi.item_name,
    },
    {
      header: 'Item Type (FI)',
      accessorFn: (row) => row.translations.fi.item_type,
      cell: ({ row }) => row.original.translations.fi.item_type,
    },
    {
      header: 'Average Rating',
      accessorFn: (row) => row.average_rating,
      cell: ({ row }) => row.original.average_rating ?? 'N/A', // Handle if no average rating
    },
    {
      id: 'edit',
      header: 'Edit',
      cell: ({ row }) => (
        <Button
          className="bg-background rounded-2xl px-6 text-highlight2 border-highlight2 border-1 hover:text-background hover:bg-highlight2"
          onClick={() => handleEdit(row.original)}
        >
>>>>>>> 3b283461
          Edit
        </Button>
      ),
    },
    {
      id: 'delete',
      header: 'Delete',
      cell: ({ row }) => (
        <Button
          className="bg-background rounded-2xl px-6 text-destructive border-destructive border hover:text-background"
          variant="destructive"
          onClick={() => handleDelete(row.original.id)}
        >
          Delete
        </Button>
      ),
    },
  ];
  

  const handleEdit = (item: StorageItem) => {
    setSelectedItem(item);  // Set the selected item
    setShowModal(true);      // Show the modal
  };

  const handleDelete = async (id: string) => {
    toast.custom((t) => (
      <div className="bg-white dark:bg-primary text-primary dark:text-white border border-zinc-200 dark:border-primary rounded-xl p-4 w-[360px] shadow-lg flex flex-col gap-3">
        <div className="font-semibold text-lg">Confirm Deletion</div>
        <div className="text-sm text-muted-foreground">
          Are you sure you want to delete this item?
        </div>
        <div className="flex justify-end gap-2">
          <Button
            variant="ghost"
            size="sm"
            onClick={() => toast.dismiss(t)}
            className="bg-white text-secondary border-1 border-secondary hover:bg-secondary hover:text-white rounded-md"
          >
            Cancel
          </Button>
          <Button
            variant="destructive"
            size="sm"
            className="rounded-md"
            onClick={async () => {
              toast.dismiss(t); // dismiss confirmation toast
              try {
                await toast.promise(dispatch(deleteItem(id)).unwrap(), {
                  loading: "Deleting item...",
                  success: "Item has been successfully deleted.",
                  error: "Failed to delete item.",
                });
                // After successful deletion, refetch or update state
                dispatch(fetchAllItems());
              } catch (error) {
                toast.error("Error deleting item.");
              }
            }}
          >
            Confirm
          </Button>
        </div>
      </div>
    ));
  };

  const handleCloseModal = () => {
    setShowModal(false);
    setSelectedItem(null); // Reset selected item
  };

  useEffect(() => {
    if (items.length === 0) {
      dispatch(fetchAllItems());
    }
  }, [dispatch, items.length]);

  useEffect(() => {
    if (selectedItem) {
      dispatch(fetchAllItems());
    }
  }, [selectedItem, dispatch]);

  if (loading) {
    return (
      <div className="flex justify-center p-8">
        <LoaderCircle className="animate-spin" />
      </div>
    );
  }

  if (error) {
    return <div className="p-4 text-destructive">{error}</div>;
  }

  return (
<<<<<<< HEAD
    <div className="p-6 space-y-4">
      <div className="flex justify-between items-center">
        <h1 className="text-xl">Admin Storage Inventory</h1>
=======
    <div className="space-y-4">
      <div className="flex justify-between items-center">
        <h1 className="text-xl">Manage Storage Items</h1>
>>>>>>> 3b283461
        <AddItemModal>
          <Button className="text-white rounded-2xl bg-highlight2 hover:bg-white hover:text-highlight2">
            Add New Item
          </Button>
        </AddItemModal>
      </div>
      <PaginatedDataTable columns={itemsColumns} data={items} />

      {/* Show UpdateItemModal when showModal is true */}
      {showModal && selectedItem && (
        <UpdateItemModal
          onClose={handleCloseModal}
          initialData={selectedItem}  // Pass the selected item data to the modal
        />
      )}
    </div>
  );
};

export default AdminItemsTable;<|MERGE_RESOLUTION|>--- conflicted
+++ resolved
@@ -1,9 +1,4 @@
-<<<<<<< HEAD
-// AdminItemsTable.tsx
-import { useEffect } from 'react';
-=======
 import { useEffect, useState } from 'react';
->>>>>>> 3b283461
 import { useAppDispatch, useAppSelector } from '@/store/hooks';
 import {
   deleteItem,
@@ -12,10 +7,7 @@
   selectAllItems,
   selectItemsError,
   selectItemsLoading,
-<<<<<<< HEAD
-=======
   selectSelectedItem,
->>>>>>> 3b283461
 } from '@/store/slices/itemsSlice';
 import { PaginatedDataTable } from '../ui/data-table-paginated';
 import { ColumnDef } from '@tanstack/react-table';
@@ -23,8 +15,6 @@
 import defaultImage from '@/assets/defaultImage.jpg';
 import { Button } from '../ui/button';
 import AddItemModal from './AddItemModal';
-<<<<<<< HEAD
-=======
 import { toast } from 'sonner';
 import UpdateItemModal from './UpdateItemModal'; // Import UpdateItemModal
 
@@ -34,7 +24,6 @@
   price: number;
   imageUrl?: string;
 }
->>>>>>> 3b283461
 
 const AdminItemsTable = () => {
   const dispatch = useAppDispatch();
@@ -63,31 +52,6 @@
     //   },
     // },
     {
-<<<<<<< HEAD
-      header: 'Image',
-      accessorKey: 'imageUrl',
-      cell: ({ row }) => {
-        const url = row.original.imageUrl || defaultImage;
-        return (
-          <img
-            src={url}
-            alt="Item"
-            className="h-12 w-12 object-cover rounded-md"
-            onError={(e) => {
-              (e.target as HTMLImageElement).src = defaultImage;
-            }}
-          />
-        );
-      },
-    },
-    {
-      header: 'Price',
-      accessorKey: 'price',
-      cell: ({ row }) => `€${row.original.price.toLocaleString()}`,
-    },
-    {
-=======
->>>>>>> 3b283461
       header: 'Location',
       accessorKey: 'location',
       cell: ({ row }) => (
@@ -98,12 +62,6 @@
       ),
     },
     {
-<<<<<<< HEAD
-      id: 'edit',
-      header: 'Edit',
-      cell: ({ row }) => (
-        <Button className="bg-background rounded-2xl px-6 text-highlight2 border-highlight2 border-1 hover:text-background hover:bg-highlight2">
-=======
       header: 'Price',
       accessorKey: 'price',
       cell: ({ row }) => `€${row.original.price.toLocaleString()}`,
@@ -131,7 +89,6 @@
           className="bg-background rounded-2xl px-6 text-highlight2 border-highlight2 border-1 hover:text-background hover:bg-highlight2"
           onClick={() => handleEdit(row.original)}
         >
->>>>>>> 3b283461
           Edit
         </Button>
       ),
@@ -229,15 +186,9 @@
   }
 
   return (
-<<<<<<< HEAD
-    <div className="p-6 space-y-4">
-      <div className="flex justify-between items-center">
-        <h1 className="text-xl">Admin Storage Inventory</h1>
-=======
     <div className="space-y-4">
       <div className="flex justify-between items-center">
         <h1 className="text-xl">Manage Storage Items</h1>
->>>>>>> 3b283461
         <AddItemModal>
           <Button className="text-white rounded-2xl bg-highlight2 hover:bg-white hover:text-highlight2">
             Add New Item
