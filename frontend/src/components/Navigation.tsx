--- conflicted
+++ resolved
@@ -125,14 +125,10 @@
               {!admin && (
                 <NavigationMenuItem>
                   <NavigationMenuLink asChild>
-<<<<<<< HEAD
                     <Link
                       to="/howItWorks"
                       className="flex items-center gap-1 text-secondary font-medium"
                     >
-=======
-                    <Link to="/howItWorks" className="flex items-center gap-1 text-secondary font-medium">
->>>>>>> d007c1a2
                       {t.navigation.guides[lang]}
                     </Link>
                   </NavigationMenuLink>
@@ -143,14 +139,10 @@
               {!admin && (
                 <NavigationMenuItem className="hidden md:flex">
                   <NavigationMenuLink asChild>
-<<<<<<< HEAD
                     <Link
                       to="/contact-us"
                       className="flex items-center gap-1 text-secondary font-medium"
                     >
-=======
-                    <Link to="/contact-us" className="flex items-center gap-1 text-secondary font-medium">
->>>>>>> d007c1a2
                       {t.navigation.contactUs[lang]}
                     </Link>
                   </NavigationMenuLink>
