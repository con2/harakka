--- conflicted
+++ resolved
@@ -33,13 +33,9 @@
     "full-stack-booking-app": "file:..",
     "multer": "^1.4.5-lts.2",
     "reflect-metadata": "^0.2.2",
-<<<<<<< HEAD
+    "resend": "^4.4.1",
     "rxjs": "^7.8.1",
     "uuid": "^11.1.0"
-=======
-    "resend": "^4.4.1",
-    "rxjs": "^7.8.1"
->>>>>>> 57db5697
   },
   "devDependencies": {
     "@eslint/eslintrc": "^3.2.0",
