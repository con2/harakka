--- conflicted
+++ resolved
@@ -1,3 +1,4 @@
+import { addCategory } from "./modules/addCategory";
 import { addItemForm } from "./modules/addItemForm";
 import { addLocationModal } from "./modules/addLocationModal";
 import { addTagModal } from "./modules/addTagModal";
@@ -19,6 +20,7 @@
 import { bookingReject } from "./modules/bookingReject";
 import { bookingReturn } from "./modules/bookingReturn";
 import { cart } from "./modules/cart";
+import { categories } from "./modules/categories";
 import { common } from "./modules/common";
 import { contactForm } from "./modules/contactForm";
 import { currentUserRoles } from "./modules/currentUserRoles";
@@ -80,52 +82,9 @@
 import { usersDetailsPage } from "./modules/usersDetailsPage";
 import { userSignupModal } from "./modules/userSignupModal";
 import { usersList } from "./modules/usersList";
-<<<<<<< HEAD
-
-export const t = {
-=======
-import { currentUserRoles } from "./modules/currentUserRoles";
-import { privacyPolicy } from "./modules/privacyPolicy";
-import { termsOfUse } from "./modules/termsOfUse";
-import {
-  organizationDelete,
-  organizationList,
-} from "./modules/organizationsList";
-import { orgLocationManagement } from "./modules/orgLocationManagement";
-import { deleteLocationButton } from "./modules/deleteLocationButton";
-import { editLocationModal } from "./modules/editLocationModal";
-import { organizationLocations } from "./modules/organizationLocations";
-import { roleManagement } from "./modules/roleManagement";
-import { statusBadge } from "./modules/statusBadge";
-import { orgStep } from "./modules/orgStep";
-import { addItemForm } from "./modules/addItemForm";
-import { itemSummary } from "./modules/itemSummary";
-import { stepper } from "./modules/stepper";
-import { notification } from "./modules/notification";
-import { uiComponents } from "./modules/uiComponents";
-import { profilePicUploader } from "./modules/profilePicUploader";
-import { itemImageUpload } from "./modules/itemImageUpload";
-import { roleContextSwitcher } from "./modules/roleContextSwitcher";
-import { rolesList } from "./modules/rolesList";
-import { organizationPage } from "./modules/organizationPage";
-import { locationsList } from "./modules/locationsList";
-import { organizations } from "./modules/organizations";
-import { organizationLogoUploader } from "./modules/organizationLogoUploader";
-import { common } from "./modules/common";
-import { itemDetailsPage } from "./modules/itemDetailsPage";
-import { updateItemForm } from "./modules/updateItemForm";
-import { categories } from "./modules/categories";
-import { addCategory } from "./modules/addCategory";
-import { usersDetailsPage } from "./modules/usersDetailsPage";
 
 export const t = {
   addCategory,
-  categories,
-  rolesList,
-  roleContextSwitcher,
-  itemImageUpload,
-  stepper,
->>>>>>> d9985501
   addItemForm,
   addLocationModal,
   addTagModal,
@@ -147,6 +106,7 @@
   bookingReject,
   bookingReturn,
   cart,
+  categories,
   common,
   contactForm,
   currentUserRoles,
