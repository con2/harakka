--- conflicted
+++ resolved
@@ -23,10 +23,6 @@
     );
   }
 
-<<<<<<< HEAD
-  // Redirect ALL unauthorized users (both anonymous and authenticated without permission) to /unauthorized
-=======
->>>>>>> 35efb17d
   if (!selectedUser || !allowedRoles.includes(selectedUser.role)) {
     return <Navigate to="/unauthorized" replace />;
   }
