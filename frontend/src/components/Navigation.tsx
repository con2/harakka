--- conflicted
+++ resolved
@@ -73,16 +73,8 @@
         {/* Left side: Logo + navigation links */}
         <div className="flex items-center gap-3">
           <Link to="/" data-cy="nav-home">
-<<<<<<< HEAD
-            <img
-              src={logo}
-              alt="Logo"
-              className="h-[60px] w-auto object-contain hidden md:flex min-w-30"
-            />
-=======
             <Logo className="h-[60px] w-auto object-contain hidden md:flex filter min-w-30" />
 
->>>>>>> b8179e99
             {/* <img
               src={smallLogo}
               alt="smallLogo"
