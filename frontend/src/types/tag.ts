--- conflicted
+++ resolved
@@ -1,9 +1,5 @@
 import { ErrorContext } from "./common";
-<<<<<<< HEAD
-import { Database } from "@common/database.types";
-=======
 import { Database, TagTranslations } from "./databaseGenerated";
->>>>>>> 78775c0b
 
 /** Runtime row shape for the `tags` table with typed `translations`. */
 export type Tag = Database["public"]["Tables"]["tags"]["Row"];
@@ -15,21 +11,10 @@
 export type CreateTagDto = Database["public"]["Tables"]["tags"]["Insert"];
 
 /**
-<<<<<<< HEAD
- * Basic tag row from Supabase
- */
-type TagRow = Database["public"]["Tables"]["tags"]["Row"];
-
-/**
- * Tag entity representing a label that can be assigned to items
- */
-export type Tag = TagRow;
-=======
  * A single‑language translation object (alias of one entry in
  * {@link TagTranslations}).
  */
 export type TagTranslation = TagTranslations["en"];
->>>>>>> 78775c0b
 
 /**
  * Normalised slice of the Redux store that caches `Tag` records together
