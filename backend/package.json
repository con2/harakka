--- conflicted
+++ resolved
@@ -45,13 +45,8 @@
     "react-email": "^4.0.13",
     "reflect-metadata": "^0.2.2",
     "rxjs": "^7.8.1",
-<<<<<<< HEAD
-    "uuid": "^11.1.0",
-    "common": "file:../common"
-=======
     "type-fest": "^4.41.0",
     "uuid": "^11.1.0"
->>>>>>> f6a9dca2
   },
   "devDependencies": {
     "@eslint/eslintrc": "^3.2.0",
