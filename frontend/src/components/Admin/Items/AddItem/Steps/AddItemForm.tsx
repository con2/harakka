--- conflicted
+++ resolved
@@ -234,15 +234,6 @@
   }, [storage, form]);
 
   useEffect(() => {
-<<<<<<< HEAD
-    void dispatch(
-      fetchFilteredTags({
-        page: 1,
-        limit: 20,
-        search: tagSearch,
-        sortBy: "assigned_to",
-        sortOrder: "desc",
-=======
     setTagPage(1);
     void dispatch(
       fetchFilteredTags({
@@ -252,7 +243,6 @@
         sortOrder: "desc",
         search: tagSearch,
         append: false, // don't append on new search
->>>>>>> f3be1c32
       }),
     );
   }, [tagSearch, dispatch]);
