# For detailed configuration reference documentation, visit:
# https://supabase.com/docs/guides/local-development/cli/config
# A string used to distinguish different Supabase projects on the same host. Defaults to the
# working directory name when running `supabase init`.
project_id = "FullStack_Storage_and_Booking_App"

[api]
enabled = true
# Port to use for the API URL.
port = 54321
# Schemas to expose in your API. Tables, views and stored procedures in this schema will get API
# endpoints. `public` and `graphql_public` schemas are included by default.
schemas = ["public", "graphql_public"]
# Extra schemas to add to the search_path of every request.
extra_search_path = ["public", "extensions"]
# The maximum number of rows returns from a view, table, or stored procedure. Limits payload size
# for accidental or malicious requests.
max_rows = 1000

[api.tls]
# Enable HTTPS endpoints locally using a self-signed certificate.
enabled = false

[db]
# Port to use for the local database URL.
port = 54322
# Port used by db diff command to initialize the shadow database.
shadow_port = 54320
# The database major version to use. This has to be the same as your remote database's. Run `SHOW
# server_version;` on the remote database to check.
major_version = 15

[db.pooler]
enabled = false
# Port to use for the local connection pooler.
port = 54329
# Specifies when a server connection can be reused by other clients.
# Configure one of the supported pooler modes: `transaction`, `session`.
pool_mode = "transaction"
# How many server connections to allow per user/database pair.
default_pool_size = 20
# Maximum number of client connections allowed.
max_client_conn = 100

# [db.vault]
# secret_key = "env(SECRET_VALUE)"

[db.migrations]
# If disabled, migrations will be skipped during a db push or reset.
enabled = true
# Specifies an ordered list of schema files that describe your database.
# Supports glob patterns relative to supabase directory: "./schemas/*.sql"
schema_paths = []

[db.seed]
# If enabled, seeds the database after migrations during a db reset.
enabled = true
# Specifies an ordered list of seed files to load during db reset.
# Supports glob patterns relative to supabase directory: "./seeds/*.sql"
sql_paths = ["./seed.sql"]

[db.network_restrictions]
# Enable management of network restrictions.
enabled = false
# List of IPv4 CIDR blocks allowed to connect to the database.
# Defaults to allow all IPv4 connections. Set empty array to block all IPs.
allowed_cidrs = ["0.0.0.0/0"]
# List of IPv6 CIDR blocks allowed to connect to the database.
# Defaults to allow all IPv6 connections. Set empty array to block all IPs.
allowed_cidrs_v6 = ["::/0"]

[realtime]
enabled = true
# Bind realtime via either IPv4 or IPv6. (default: IPv4)
# ip_version = "IPv6"
# The maximum length in bytes of HTTP request headers. (default: 4096)
# max_header_length = 4096

[studio]
enabled = true
# Port to use for Supabase Studio.
port = 54323
# External URL of the API server that frontend connects to.
api_url = "http://127.0.0.1"
# OpenAI API Key to use for Supabase AI in the Supabase Studio.
openai_api_key = "env(OPENAI_API_KEY)"

# Email testing server. Emails sent with the local dev setup are not actually sent - rather, they
# are monitored, and you can view the emails that would have been sent from the web interface.
[inbucket]
enabled = true
# Port to use for the email testing server web interface.
port = 54324
# Uncomment to expose additional ports for testing user applications that send emails.
# smtp_port = 54325
# pop3_port = 54326
# admin_email = "admin@email.com"
# sender_name = "Admin"

[storage]
enabled = true
# The maximum file size allowed (e.g. "5MB", "500KB").
file_size_limit = "50MiB"

# Image transformation API is available to Supabase Pro plan.
# [storage.image_transformation]
# enabled = true

# Uncomment to configure local storage buckets
# [storage.buckets.images]
# public = false
# file_size_limit = "50MiB"
# allowed_mime_types = ["image/png", "image/jpeg"]
# objects_path = "./images"

[auth]
enabled = true
# The base URL of your website. Used as an allow-list for redirects and for constructing URLs used
# in emails.
site_url = "https://agreeable-grass-049dc8010.6.azurestaticapps.net"
# A list of *exact* URLs that auth providers are permitted to redirect to post authentication.
additional_redirect_urls = ["http://localhost:5180/**", "https://agreeable-grass-049dc8010.6.azurestaticapps.net/**", "http://localhost/**", "http://localhost:80/**"]
# How long tokens are valid for, in seconds. Defaults to 3600 (1 hour), maximum 604,800 (1 week).
jwt_expiry = 3600
# Path to JWT signing key. DO NOT commit your signing keys file to git.
# signing_keys_path = "./signing_keys.json"
# If disabled, the refresh token will never expire.
enable_refresh_token_rotation = true
# Allows refresh tokens to be reused after expiry, up to the specified interval in seconds.
# Requires enable_refresh_token_rotation = true.
refresh_token_reuse_interval = 10
# Allow/disallow new user signups to your project.
enable_signup = true
# Allow/disallow anonymous sign-ins to your project.
enable_anonymous_sign_ins = false
# Allow/disallow testing manual linking of accounts
enable_manual_linking = false
# Passwords shorter than this value will be rejected as weak. Minimum 6, recommended 8 or more.
minimum_password_length = 6
# Passwords that do not meet the following requirements will be rejected as weak. Supported values
# are: `letters_digits`, `lower_upper_letters_digits`, `lower_upper_letters_digits_symbols`
password_requirements = ""

[auth.rate_limit]
# Number of emails that can be sent per hour. Requires auth.email.smtp to be enabled.
email_sent = 2
# Number of SMS messages that can be sent per hour. Requires auth.sms to be enabled.
sms_sent = 30
# Number of anonymous sign-ins that can be made per hour per IP address. Requires enable_anonymous_sign_ins = true.
anonymous_users = 30
# Number of sessions that can be refreshed in a 5 minute interval per IP address.
token_refresh = 150
# Number of sign up and sign-in requests that can be made in a 5 minute interval per IP address (excludes anonymous users).
sign_in_sign_ups = 30
# Number of OTP / Magic link verifications that can be made in a 5 minute interval per IP address.
token_verifications = 30
# Number of Web3 logins that can be made in a 5 minute interval per IP address.
web3 = 30

# Configure one of the supported captcha providers: `hcaptcha`, `turnstile`.
# [auth.captcha]
# enabled = true
# provider = "hcaptcha"
# secret = ""

[auth.email]
# Allow/disallow new user signups via email to your project.
enable_signup = true
# If enabled, a user will be required to confirm any email change on both the old, and new email
# addresses. If disabled, only the new email is required to confirm.
double_confirm_changes = true
# If enabled, users need to confirm their email address before signing in.
enable_confirmations = true
# If enabled, users will need to reauthenticate or have logged in recently to change their password.
secure_password_change = false
# Controls the minimum amount of time that must pass before sending another signup confirmation or password reset email.
max_frequency = "1m0s"
# Number of characters used in the email OTP.
otp_length = 6
# Number of seconds before the email OTP expires (defaults to 1 hour).
otp_expiry = 86400

# Use a production-ready SMTP server
# [auth.email.smtp]
# enabled = true
# host = "smtp.sendgrid.net"
# port = 587
# user = "apikey"
# pass = "env(SENDGRID_API_KEY)"
# admin_email = "admin@email.com"
# sender_name = "Admin"

# Uncomment to customize email template
# [auth.email.template.invite]
# subject = "You have been invited"
# content_path = "./supabase/templates/invite.html"

[auth.sms]
# Allow/disallow new user signups via SMS to your project.
enable_signup = false
# If enabled, users need to confirm their phone number before signing in.
enable_confirmations = false
# Template for sending OTP to users
template = "Your code is {{ .Code }}"
# Controls the minimum amount of time that must pass before sending another sms otp.
max_frequency = "5s"

# Use pre-defined map of phone number to OTP for testing.
# [auth.sms.test_otp]
# 4152127777 = "123456"

# Configure logged in session timeouts.
# [auth.sessions]
# Force log out after the specified duration.
# timebox = "24h"
# Force log out if the user has been inactive longer than the specified duration.
# inactivity_timeout = "8h"

# This hook runs before a new user is created and allows developers to reject the request based on the incoming user object.
# [auth.hook.before_user_created]
# enabled = true
# uri = "pg-functions://postgres/auth/before-user-created-hook"

# This hook runs before a token is issued and allows you to add additional claims based on the authentication method used.
# [auth.hook.custom_access_token]
# enabled = true
# uri = "pg-functions://<database>/<schema>/<hook_name>"

# Configure one of the supported SMS providers: `twilio`, `twilio_verify`, `messagebird`, `textlocal`, `vonage`.
[auth.sms.twilio]
enabled = false
account_sid = ""
message_service_sid = ""
# DO NOT commit your Twilio auth token to git. Use environment variable substitution instead:
auth_token = "env(SUPABASE_AUTH_SMS_TWILIO_AUTH_TOKEN)"

# Multi-factor-authentication is available to Supabase Pro plan.
[auth.mfa]
# Control how many MFA factors can be enrolled at once per user.
max_enrolled_factors = 10

# Control MFA via App Authenticator (TOTP)
[auth.mfa.totp]
enroll_enabled = true
verify_enabled = true

# Configure MFA via Phone Messaging
[auth.mfa.phone]
enroll_enabled = false
verify_enabled = false
otp_length = 6
template = "Your code is {{ .Code }}"
max_frequency = "5s"

# Configure MFA via WebAuthn
# [auth.mfa.web_authn]
# enroll_enabled = true
# verify_enabled = true

# Use an external OAuth provider. The full list of providers are: `apple`, `azure`, `bitbucket`,
# `discord`, `facebook`, `github`, `gitlab`, `google`, `keycloak`, `linkedin_oidc`, `notion`, `twitch`,
# `twitter`, `slack`, `spotify`, `workos`, `zoom`.
[auth.external.google]
enabled = true
client_id = "secret(GOOGLE_CLIENT_ID)"
# DO NOT commit your OAuth provider secret to git. Use environment variable substitution instead:
secret = "secret(GOOGLE_CLIENT_SECRET)"
# Overrides the default auth redirectUrl.
redirect_uri = "http://127.0.0.1:54321/auth/v1/callback"
# Overrides the default auth provider URL. Used to support self-hosted gitlab, single-tenant Azure,
# or any other third-party OIDC providers.
url = ""
# If enabled, the nonce check will be skipped. Required for local sign in with Google auth.
skip_nonce_check = false

[auth.external.apple]
enabled = false
client_id = ""
# DO NOT commit your OAuth provider secret to git. Use environment variable substitution instead:
secret = "env(SUPABASE_AUTH_EXTERNAL_APPLE_SECRET)"
# Overrides the default auth redirectUrl.
redirect_uri = ""
# Overrides the default auth provider URL. Used to support self-hosted gitlab, single-tenant Azure,
# or any other third-party OIDC providers.
url = ""
# If enabled, the nonce check will be skipped. Required for local sign in with Google auth.
skip_nonce_check = false

# Allow Solana wallet holders to sign in to your project via the Sign in with Solana (SIWS, EIP-4361) standard.
# You can configure "web3" rate limit in the [auth.rate_limit] section and set up [auth.captcha] if self-hosting.
[auth.web3.solana]
enabled = false

# Use Firebase Auth as a third-party provider alongside Supabase Auth.
[auth.third_party.firebase]
enabled = false
# project_id = "my-firebase-project"

# Use Auth0 as a third-party provider alongside Supabase Auth.
[auth.third_party.auth0]
enabled = false
# tenant = "my-auth0-tenant"
# tenant_region = "us"

# Use AWS Cognito (Amplify) as a third-party provider alongside Supabase Auth.
[auth.third_party.aws_cognito]
enabled = false
# user_pool_id = "my-user-pool-id"
# user_pool_region = "us-east-1"

# Use Clerk as a third-party provider alongside Supabase Auth.
[auth.third_party.clerk]
enabled = false
# Obtain from https://clerk.com/setup/supabase
# domain = "example.clerk.accounts.dev"

[edge_runtime]
enabled = true
# Configure one of the supported request policies: `oneshot`, `per_worker`.
# Use `oneshot` for hot reload, or `per_worker` for load testing.
policy = "oneshot"
# Port to attach the Chrome inspector for debugging edge functions.
inspector_port = 8083
# The Deno major version to use.
deno_version = 1

# [edge_runtime.secrets]
# secret_key = "env(SECRET_VALUE)"

[analytics]
enabled = true
port = 54327
# Configure one of the supported backends: `postgres`, `bigquery`.
backend = "postgres"

# Experimental features may be deprecated any time
[experimental]
# Configures Postgres storage engine to use OrioleDB (S3)
orioledb_version = ""
# Configures S3 bucket URL, eg. <bucket_name>.s3-<region>.amazonaws.com
s3_host = "env(S3_HOST)"
# Configures S3 bucket region, eg. us-east-1
s3_region = "env(S3_REGION)"
# Configures AWS_ACCESS_KEY_ID for S3 bucket
s3_access_key = "env(S3_ACCESS_KEY)"
# Configures AWS_SECRET_ACCESS_KEY for S3 bucket
s3_secret_key = "env(S3_SECRET_KEY)"


# --- Supabase Branching (Persistent Branch) ---
# Declare the 'develop' branch as persistent so configs/seed/functions can deploy in PRs.
[remotes.develop]
project_id = "kpqrzaisoyxqillzpbms"
[remotes.develop.auth.external.google]
enabled   = true
client_id = "env(SUPABASE_AUTH_EXTERNAL_GOOGLE_CLIENT_ID)"
secret    = "env(SUPABASE_AUTH_EXTERNAL_GOOGLE_SECRET)"

<<<<<<< HEAD
# Declare the 'main' branch for production
[remotes.main]
project_id = "rcbddkhvysexkvgqpcud"

[remotes.main.auth.external.google]
enabled   = true
client_id = "env(SUPABASE_AUTH_EXTERNAL_GOOGLE_CLIENT_ID)"
secret    = "env(SUPABASE_AUTH_EXTERNAL_GOOGLE_SECRET)"


=======
# Declare the 'main' branch as the production environment
[remotes.main]
project_id = "rcbddkhvysexkvgqpcud"

>>>>>>> 6e935117

# (Optional) To auto-deploy Edge Functions from this repo, declare them explicitly.
# Replace <your-function-slug> with the folder name under supabase/functions/
# [functions.<your-function-slug>]
# verify_jwt = true
# # import_map = "./supabase/functions/<your-function-slug>/import_map.json"<|MERGE_RESOLUTION|>--- conflicted
+++ resolved
@@ -356,7 +356,6 @@
 client_id = "env(SUPABASE_AUTH_EXTERNAL_GOOGLE_CLIENT_ID)"
 secret    = "env(SUPABASE_AUTH_EXTERNAL_GOOGLE_SECRET)"
 
-<<<<<<< HEAD
 # Declare the 'main' branch for production
 [remotes.main]
 project_id = "rcbddkhvysexkvgqpcud"
@@ -367,12 +366,6 @@
 secret    = "env(SUPABASE_AUTH_EXTERNAL_GOOGLE_SECRET)"
 
 
-=======
-# Declare the 'main' branch as the production environment
-[remotes.main]
-project_id = "rcbddkhvysexkvgqpcud"
-
->>>>>>> 6e935117
 
 # (Optional) To auto-deploy Edge Functions from this repo, declare them explicitly.
 # Replace <your-function-slug> with the folder name under supabase/functions/
