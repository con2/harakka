<<<<<<< HEAD
import { Tag, TagTranslation } from "./tag";
import { CreateItemDto, ItemTranslation } from "./item";
=======
import { Tag } from "./tag";
import { Item, ItemTranslation } from "./item";
>>>>>>> 78775c0b
import { UserRole } from "./user";
import { TagTranslations } from "./databaseGenerated";

/**
 * Base form state for all forms in the application
 */
export interface BaseFormState {
  loading: boolean;
  error: string | null;
  errorContext: string | null;
}

/**
 * User form data structure for create/edit operations
 * Used for both AddTeamMemberModal and UserEditModal
 */
export interface UserFormData {
  full_name: string;
  visible_name: string;
  email: string;
  phone: string;
  roles: UserRole[];
  preferences: Record<string, string>;
  saved_lists?: string[];
}

/**
 * Form data with optional password - used when creating a new user
 */
export interface CreateUserFormData extends UserFormData {
  password?: string;
}

// -- Item form types below --

/**
 * Item form data structure for create/edit operations
 */
export interface ItemFormData
  extends Omit<
    Item,
    | "id"
    | "created_at"
    | "updated_at"
    | "storage_item_tags"
    | "tagIds"
    | "average_rating"
  > {
  // Override translations to ensure they always exist with required fields
  translations: {
    fi: ItemTranslation;
    en: ItemTranslation;
  };
  // Add tagIds as a separate field for form handling
  tagIds: string[];

  // Ensure both fields are defined
  items_number_currently_in_storage: number;
}

/**
 * Tag form data for creating/editing tags
 */
export interface TagFormData {
  /** Map of language code → translation (or null if untranslated). */
  translations: TagTranslations;
}

/**
 * Helper function to create tag form data with proper typing
 */
export function createTagPayload(fiName: string, enName: string): TagFormData {
  return {
    translations: {
      fi: { name: fiName },
      en: { name: enName },
    },
  };
}

/**
 * Generic type for form handlers
 */
export type FormChangeHandler = (
  e: React.ChangeEvent<
    HTMLInputElement | HTMLTextAreaElement | HTMLSelectElement
  >,
) => void;

/**
 * Toggle change handler type
 */
export type ToggleChangeHandler = (checked: boolean) => void;

/**
 * Tag selection handler type
 */
export type TagSelectionHandler = (tag: Tag, selected: boolean) => void;

/**
 * Props for TagAssignmentForm component
 */
export interface TagAssignFormProps {
  itemId: string;
}<|MERGE_RESOLUTION|>--- conflicted
+++ resolved
@@ -1,10 +1,5 @@
-<<<<<<< HEAD
 import { Tag, TagTranslation } from "./tag";
 import { CreateItemDto, ItemTranslation } from "./item";
-=======
-import { Tag } from "./tag";
-import { Item, ItemTranslation } from "./item";
->>>>>>> 78775c0b
 import { UserRole } from "./user";
 import { TagTranslations } from "./databaseGenerated";
 
