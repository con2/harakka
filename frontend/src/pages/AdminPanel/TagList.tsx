import { useAppDispatch, useAppSelector } from "@/store/hooks";
import { useEffect, useState } from "react";
import { Button } from "@/components/ui/button";
import { ColumnDef } from "@tanstack/react-table";
import { Edit, LoaderCircle } from "lucide-react";
import { PaginatedDataTable } from "@/components/ui/data-table-paginated";
import { Tag, TagAssignmentFilter, TagWithUsage } from "@/types";
import {
  fetchFilteredTags,
  selectAllTags,
  selectError,
  selectTagsLoading,
  selectTagsPage,
  selectTagsTotalPages,
  updateTag,
} from "@/store/slices/tagSlice";
import {
  Dialog,
  DialogContent,
  DialogHeader,
  DialogTitle,
  DialogFooter,
} from "@/components/ui/dialog";
import { Input } from "@/components/ui/input";
import { toast } from "sonner";
// import { fetchAllItems, selectAllItems } from "@/store/slices/itemsSlice";
import { useLanguage } from "@/context/LanguageContext";
import { t } from "@/translations";
import { useDebouncedValue } from "@/hooks/useDebouncedValue";
import TagDelete from "@/components/Admin/Items/TagDelete";
import AddTagModal from "@/components/Admin/Items/AddTagModal";
import { Badge } from "@/components/ui/badge";

const TagList = () => {
  const dispatch = useAppDispatch();
  const tags = useAppSelector(selectAllTags);
  // const items = useAppSelector(selectAllItems);
  const loading = useAppSelector(selectTagsLoading);
  const error = useAppSelector(selectError);
  const page = useAppSelector(selectTagsPage);
  const totalPages = useAppSelector(selectTagsTotalPages);
  // State for filtering
  const [searchTerm, setSearchTerm] = useState("");
  const [assignmentFilter, setAssignmentFilter] =
    useState<TagAssignmentFilter>("all");
  const [currentPage, setCurrentPage] = useState(page);
  // State for sorting (backend)
  const [sortBy, setSortBy] = useState("created_at");
  const [sortOrder, setSortOrder] = useState<"asc" | "desc">("desc");
  // State for sorting (UI table)
  const [order, setOrder] = useState("created_at");
  const [ascending, setAscending] = useState<boolean | null>(false);
  const [popular, setPopular] = useState<boolean | null>(null);
  // Debounced search term
  const debouncedSearchTerm = useDebouncedValue(searchTerm);
  // Translation
  const { lang } = useLanguage();

  // Edit modal state
  const [editTag, setEditTag] = useState<Tag | null>(null);
  const [editNameFi, setEditNameFi] = useState("");
  const [editNameEn, setEditNameEn] = useState("");

  // Fetch tags when search term or assignment filter changes
  useEffect(() => {
    void dispatch(
      fetchFilteredTags({
        page: currentPage,
        limit: 10,
        search: debouncedSearchTerm,
        assignmentFilter,
        sortBy,
        sortOrder,
      }),
    );
  }, [
    dispatch,
    currentPage,
    debouncedSearchTerm,
    assignmentFilter,
    sortBy,
    sortOrder,
  ]);

  // Reset page when search term or assignment filter changes
  useEffect(() => {
    setCurrentPage(1);
  }, [debouncedSearchTerm, assignmentFilter, sortBy, sortOrder]);

  // When redux page changes, sync local page
  useEffect(() => {
    setCurrentPage(page);
  }, [page]);

  // Fetch items once
  /*   useEffect(() => {
    if (items.length === 0) {
      void dispatch(fetchAllItems({ page: 1, limit: 10 }));
    }
  }, [dispatch, items.length]); */

  const handlePageChange = (newPage: number) => {
    if (newPage < 1 || newPage > totalPages) return;
    setCurrentPage(newPage);
  };

  // Sorting handlers
  const handleOrder = (newOrder: string) => {
    setOrder(newOrder);
    setSortBy(newOrder);
  };

  const handleAscending = (newAscending: boolean | null) => {
    setAscending(newAscending);
    if (newAscending === null) {
      setSortOrder("desc"); // default sort order
    } else if (newAscending) {
      setSortOrder("asc");
    } else {
      setSortOrder("desc");
    }
  };

  const handleEditClick = (tag: Tag) => {
    setEditTag(tag);
    setEditNameFi(tag.translations?.fi?.name || "");
    setEditNameEn(tag.translations?.en?.name || "");
  };

  const handleUpdate = async () => {
    if (!editTag) return;

    const updatedTag = {
      ...editTag,
      translations: {
        fi: { name: editNameFi },
        en: { name: editNameEn },
      },
    };

    try {
      await dispatch(
        updateTag({ id: editTag.id, tagData: updatedTag }),
      ).unwrap();
      toast.success(t.tagList.editModal.messages.success[lang]);
      // Refresh the current page
      void dispatch(
        fetchFilteredTags({
          page: currentPage,
          limit: 10,
          search: debouncedSearchTerm,
          assignmentFilter,
          sortBy,
          sortOrder,
        }),
      );
      setEditTag(null);
    } catch {
      toast.error(t.tagList.editModal.messages.error[lang]);
    }
  };

  const columns: ColumnDef<Tag>[] = [
    {
      header: t.tagList.columns.name[lang],
      accessorFn: (row) => row.translations?.[lang]?.name ?? "—",
      cell: ({ row }) => row.original.translations?.[lang].name ?? "—",
      enableSorting: false,
    },
    {
      header: t.tagList.columns.createdAt[lang],
      id: "created_at",
      accessorKey: "created_at",
      cell: ({ row }) =>
        row.original.created_at
          ? new Date(row.original.created_at).toLocaleDateString()
          : "—",
      enableSorting: true,
    },
    {
      header: t.tagList.columns.assignedTo[lang],
      id: "assigned_to",
      cell: ({ row }) => {
<<<<<<< HEAD
        const count = row.original.assigned_to;
        return (
          <span className="text-sm">
            {t.tagList.assignment.count[lang].replace("{count}", count)}
=======
        const tag = row.original as TagWithUsage;
        const isUsed = tag.usageCount > 0;
        return isUsed ? (
          <span className="text-highlight2 font-medium">
            {t.tagList.assignment.yes[lang]}
          </span>
        ) : (
          <span className="text-red-400 font-medium">
            {t.tagList.assignment.no[lang]}
>>>>>>> 29bb6a88
          </span>
        );
      },
      enableSorting: false,
    },
    {
<<<<<<< HEAD
      id: "popularity_rank",
      header: "Popularity",
      cell: ({ row }) => {
        const rank = row.original.popularity_rank;
        return rank ? (
          <Badge
            variant="outline"
            className={`bg-green-${rank === "very popular" ? "100" : "50"} text-green-800 border-green-300`}
          >
            {rank}
          </Badge>
        ) : null;
=======
      header: t.tagList.columns.assignedTo[lang],
      id: "assignedTo",
      accessorFn: (row) => (row as TagWithUsage).usageCount ?? 0,
      cell: ({ row }) => {
        const count = (row.original as TagWithUsage).usageCount ?? 0;
        return (
          <span className="text-sm">
            {t.tagList.assignment.count[lang].replace(
              "{count}",
              count.toString(),
            )}
          </span>
        );
>>>>>>> 29bb6a88
      },
      enableSorting: false,
    },
    {
      id: "actions",
      cell: ({ row }) => {
        const tag = row.original;
        return (
          <div className="flex gap-2">
            <Button
              size="sm"
              onClick={() => handleEditClick(tag)}
              title={t.tagList.buttons.edit[lang]}
              className="text-highlight2/80 hover:text-highlight2 hover:bg-highlight2/20"
            >
              <Edit className="h-4 w-4" />
            </Button>
            <TagDelete
              id={tag.id}
              onDeleted={() => {
                // Calculate if we need to go to previous page after deletion
                const isLastItemOnPage = (tags?.length ?? 0) === 1;
                const shouldGoToPreviousPage =
                  isLastItemOnPage && currentPage > 1;
                const targetPage = shouldGoToPreviousPage
                  ? currentPage - 1
                  : currentPage;

                // Update the current page if needed
                if (shouldGoToPreviousPage) {
                  setCurrentPage(targetPage);
                }

                void dispatch(
                  fetchFilteredTags({
                    page: targetPage,
                    limit: 10,
                    search: debouncedSearchTerm,
                    assignmentFilter,
                    sortBy,
                    sortOrder,
                  }),
                );
              }}
            />
          </div>
        );
      },
    },
  ];

  if (error) {
    return <div className="p-4 text-destructive">{error}</div>;
  }

  return (
    <div className="space-y-4">
      {/* Loading state */}
      {loading ? (
        <div className="flex justify-center p-8">
          <LoaderCircle className="animate-spin text-muted" />
        </div>
      ) : (
        <>
          {/* Header and actions */}
          <div className="flex justify-between items-center mb-4">
            <h1 className="text-xl">{t.tagList.title[lang]}</h1>
          </div>

          {/* Filters */}
          <div className="flex justify-between items-center mb-4">
            <div className="flex gap-4 items-center">
              <input
                type="text"
                size={50}
                className="w-full sm:max-w-sm text-sm p-2 bg-white rounded-md focus:outline-none focus:ring-1 focus:ring-[var(--secondary)] focus:border-[var(--secondary)]"
                placeholder={t.tagList.filters.search[lang]}
                value={searchTerm}
                onChange={(e) => setSearchTerm(e.target.value)}
              />

              <select
                value={assignmentFilter}
                onChange={(e) =>
                  setAssignmentFilter(e.target.value as TagAssignmentFilter)
                }
                className="text-sm p-2 rounded-md border bg-white focus:outline-none focus:ring-1 focus:ring-[var(--secondary)] focus:border-[var(--secondary)]"
              >
                <option value="all">
                  {t.tagList.filters.assignment.all[lang]}
                </option>
                <option value="assigned">
                  {t.tagList.filters.assignment.assigned[lang]}
                </option>
                <option value="unassigned">
                  {t.tagList.filters.assignment.unassigned[lang]}
                </option>
              </select>

              {(searchTerm || assignmentFilter !== "all") && (
                <Button
                  size={"sm"}
                  onClick={() => {
                    setSearchTerm("");
                    setAssignmentFilter("all");
                  }}
                  className="text-secondary border-secondary border-1 rounded-2xl bg-white hover:bg-secondary hover:text-white"
                >
                  {t.tagList.filters.clear[lang]}
                </Button>
              )}
            </div>
            <div className="flex gap-4">
              <AddTagModal
                onCreated={() => {
                  // When a new tag is created, go to the first page to see it
                  // (especially important if filters are applied)
                  setCurrentPage(1);
                  void dispatch(
                    fetchFilteredTags({
                      page: 1,
                      limit: 10,
                      search: debouncedSearchTerm,
                      assignmentFilter,
                      sortBy,
                      sortOrder,
                    }),
                  );
                }}
              >
                <Button variant="outline" size={"sm"}>
                  {t.tagList.buttons.add[lang]}
                </Button>
              </AddTagModal>
            </div>
          </div>

          {/* Table */}
          <PaginatedDataTable
            columns={columns}
            data={tags || []}
            pageIndex={currentPage - 1}
            pageCount={totalPages}
            onPageChange={(page) => handlePageChange(page + 1)}
            order={order}
            ascending={ascending}
            handleOrder={handleOrder}
            handleAscending={handleAscending}
            originalSorting="created_at"
          />

          {/* Edit Modal */}
          {editTag && (
            <Dialog open onOpenChange={() => setEditTag(null)}>
              <DialogContent className="max-w-md">
                <DialogHeader>
                  <DialogTitle>{t.tagList.editModal.title[lang]}</DialogTitle>
                </DialogHeader>
                <div className="space-y-4 mt-2">
                  <div>
                    <label className="text-sm font-medium">
                      {t.tagList.editModal.labels.fiName[lang]}
                    </label>
                    <Input
                      value={editNameFi}
                      onChange={(e) => setEditNameFi(e.target.value)}
                      placeholder={
                        t.tagList.editModal.placeholders.fiName[lang]
                      }
                    />
                  </div>
                  <div>
                    <label className="text-sm font-medium">
                      {t.tagList.editModal.labels.enName[lang]}
                    </label>
                    <Input
                      value={editNameEn}
                      onChange={(e) => setEditNameEn(e.target.value)}
                      placeholder={
                        t.tagList.editModal.placeholders.enName[lang]
                      }
                    />
                  </div>
                </div>
                <DialogFooter className="mt-4">
                  <Button
                    size={"sm"}
                    className="px-3 py-0 bg-white text-secondary border-1 border-secondary hover:bg-secondary hover:text-white rounded-2xl"
                    onClick={handleUpdate}
                  >
                    {t.tagList.editModal.buttons.save[lang]}
                  </Button>
                </DialogFooter>
              </DialogContent>
            </Dialog>
          )}
        </>
      )}
    </div>
  );
};

export default TagList;<|MERGE_RESOLUTION|>--- conflicted
+++ resolved
@@ -4,7 +4,7 @@
 import { ColumnDef } from "@tanstack/react-table";
 import { Edit, LoaderCircle } from "lucide-react";
 import { PaginatedDataTable } from "@/components/ui/data-table-paginated";
-import { Tag, TagAssignmentFilter, TagWithUsage } from "@/types";
+import { Tag, TagAssignmentFilter } from "@/types";
 import {
   fetchFilteredTags,
   selectAllTags,
@@ -181,29 +181,16 @@
       header: t.tagList.columns.assignedTo[lang],
       id: "assigned_to",
       cell: ({ row }) => {
-<<<<<<< HEAD
         const count = row.original.assigned_to;
         return (
           <span className="text-sm">
             {t.tagList.assignment.count[lang].replace("{count}", count)}
-=======
-        const tag = row.original as TagWithUsage;
-        const isUsed = tag.usageCount > 0;
-        return isUsed ? (
-          <span className="text-highlight2 font-medium">
-            {t.tagList.assignment.yes[lang]}
-          </span>
-        ) : (
-          <span className="text-red-400 font-medium">
-            {t.tagList.assignment.no[lang]}
->>>>>>> 29bb6a88
           </span>
         );
       },
       enableSorting: false,
     },
     {
-<<<<<<< HEAD
       id: "popularity_rank",
       header: "Popularity",
       cell: ({ row }) => {
@@ -216,21 +203,6 @@
             {rank}
           </Badge>
         ) : null;
-=======
-      header: t.tagList.columns.assignedTo[lang],
-      id: "assignedTo",
-      accessorFn: (row) => (row as TagWithUsage).usageCount ?? 0,
-      cell: ({ row }) => {
-        const count = (row.original as TagWithUsage).usageCount ?? 0;
-        return (
-          <span className="text-sm">
-            {t.tagList.assignment.count[lang].replace(
-              "{count}",
-              count.toString(),
-            )}
-          </span>
-        );
->>>>>>> 29bb6a88
       },
       enableSorting: false,
     },
