import { useState, useEffect, useRef } from "react";
import { useAppDispatch, useAppSelector } from "@/store/hooks";
import { fetchAllTags, selectAllTags } from "@/store/slices/tagSlice";
import { selectAllItems } from "@/store/slices/itemsSlice";
import { Outlet } from "react-router-dom";
import { Button } from "@/components/ui/button";
import { Separator } from "@/components/ui/separator";
import { ChevronRight, SlidersIcon } from "lucide-react";
import { Slider } from "@/components/ui/slider";
import { Star } from "lucide-react";
import {
  fetchAllLocations,
  selectAllLocations,
} from "@/store/slices/locationsSlice";
import { useLanguage } from "@/context/LanguageContext";
import { t } from "@/translations";
import { FilterValue } from "@/types";

const UserPanel = () => {
  const tags = useAppSelector(selectAllTags);
  const items = useAppSelector(selectAllItems);
  const locations = useAppSelector(selectAllLocations);
  const dispatch = useAppDispatch();
  const { lang } = useLanguage();
  const filterRef = useRef<HTMLDivElement>(null); // Ref for the filter panel position

  useEffect(() => {
    if (tags.length < 1)
      dispatch(fetchAllTags({ page: 1, limit: 10 }));
    if (locations.length < 1)
      dispatch(fetchAllLocations({ page: 1, limit: 10 }));
  }, [dispatch, tags, locations]);

  // Unique item_type values from items
  const uniqueItemTypes = Array.from(
    new Set(
      items
        .map((item) => {
          const itemType =
            item.translations?.[lang]?.item_type ||
            item.translations?.[lang === "fi" ? "en" : "fi"]?.item_type;
          return itemType;
        })
        .filter(Boolean)
        .map((type) => type)
        .sort((a, b) => a.localeCompare(b)),
    ),
  );
  const [showAllItemTypes, setShowAllItemTypes] = useState(false);
  const visibleItemTypes = showAllItemTypes
    ? uniqueItemTypes
    : uniqueItemTypes.slice(0, 5);

  // filter states
  const [filters, setFilters] = useState<{
    isActive: boolean;
    averageRating: number[];
    itemsNumberAvailable: [number, number];
    itemTypes: string[];
    tagIds: string[];
    locationIds: string[];
  }>({
    isActive: true, // Is item active or not filter
    averageRating: [],
    itemsNumberAvailable: [0, 100], // add a range for number of items
    itemTypes: [],
    tagIds: [],
    locationIds: [],
  });

  // Handle filter change
  const handleFilterChange = (filterKey: string, value: FilterValue) => {
    setFilters((prevFilters) => ({
      ...prevFilters,
      [filterKey]: value,
    }));
  };

  const countActiveFilters = () => {
    let count = 0;
    if (
      filters.itemsNumberAvailable[0] !== 0 ||
      filters.itemsNumberAvailable[1] !== 100
    ) {
      count++;
    }
    count += filters.averageRating.length;
    count += filters.itemTypes.length;
    count += filters.tagIds.length;
    count += filters.locationIds.length;
    return count;
  };

  // Mobile filter toggle visibility state
  const [isFilterVisible, setIsFilterVisible] = useState(false);

  useEffect(() => {
    if (isFilterVisible && filterRef.current) {
      filterRef.current.scrollTop = 0;
    }
  }, [isFilterVisible]);

  return (
    <div className="flex min-h-screen w-full overflow-y-auto md:px-10">
      {/* Sidebar: Filters Panel */}
      <aside
        ref={filterRef}
<<<<<<< HEAD
        className={`${
          isFilterVisible ? "block" : "hidden"
        } md:flex md:flex-col md:min-h-[calc(100vh-60px)] w-full md:w-76 p-4 bg-white md:pb-10 fixed inset-0 z-40 md:static transition-all duration-300 ease-in-out md:overflow-visible overflow-y-auto`}
=======
        className={`${isFilterVisible ? "block" : "hidden"
          } md:flex md:flex-col md:min-h-[calc(100vh-60px)] w-full md:w-76 p-4 bg-white md:pb-10 fixed inset-0 z-40 md:static transition-all duration-300 ease-in-out md:overflow-visible overflow-y-auto`}
>>>>>>> 0f5e7f5f
        style={{
          top: "60px",
          backgroundColor: "#fff",
        }}
      >
        {/* Filter Section */}
        <nav className="flex flex-col space-y-4 border-1 p-4 rounded-md">
          <div>
            <div className="flex items-center justify-between my-2">
              <h3 className="text-secondary font-bold mb-0">Filters</h3>
              <div className="flex items-center gap-2">
                {/* Clear filters button */}
                {countActiveFilters() > 0 && (
                  <div className="flex justify-start">
                    <Button
                      variant="ghost"
                      size={"sm"}
                      className="text-xs px-1 bg-white text-highlight2 border-highlight2 hover:bg-highlight2 hover:text-white"
                      onClick={() =>
                        setFilters({
                          isActive: true,
                          averageRating: [],
                          itemsNumberAvailable: [0, 100],
                          itemTypes: [],
                          tagIds: [],
                          locationIds: [],
                        })
                      }
                    >
                      Clear Filters
                    </Button>
                  </div>
                )}
                <div className="text-xs text-muted-foreground">
                  {countActiveFilters()} {t.userPanel.filters.active[lang]}
                </div>
                {/* SlidersIcon as a close button (only in mobile view) */}
                <Button
                  onClick={() => setIsFilterVisible(false)}
                  className="md:hidden p-1 rounded hover:bg-slate-100 transition-colors"
                  aria-label="Close Filters"
                >
                  <SlidersIcon className="w-5 h-5 text-highlight2" />
                </Button>
              </div>
            </div>
            <Separator className="my-4" />

            {/* Categories / item_types*/}
            <div className="flex flex-col flex-wrap gap-3">
              <label className="text-primary text-md block mb-0">
                {" "}
                {t.userPanel.filters.itemTypes[lang]}
              </label>
              {visibleItemTypes.map((typeName) => {
                const isSelected = filters.itemTypes?.includes(typeName);
                return (
                  <span
                    key={typeName}
                    className={`cursor-pointer text-sm justify-between flex items-center ${isSelected
                      ? "text-secondary font-bold"
                      : "text-slate-500 hover:text-secondary"
                      }`}
                    onClick={() => {
                      const updated = isSelected
                        ? filters.itemTypes.filter((t) => t !== typeName)
                        : [...(filters.itemTypes || []), typeName];
                      handleFilterChange("itemTypes", updated);
                    }}
                  >
                    {typeName.charAt(0).toUpperCase() + typeName.slice(1)}{" "}
                    <ChevronRight className="w-4 h-4 inline" />
                  </span>
                );
              })}
              {uniqueItemTypes.length > 5 && (
                <Button
                  variant="ghost"
                  className="text-left text-sm text-secondary"
                  onClick={() => setShowAllItemTypes((prev) => !prev)}
                >
                  {showAllItemTypes
                    ? t.userPanel.categories.showLess[lang]
                    : t.userPanel.categories.seeAll[lang]}
                </Button>
              )}
            </div>

            <Separator className="my-4" />

            {/* availability filter */}
            <div className="my-4">
              <label className="text-primary block mb-6">
                {" "}
                {t.userPanel.availability.title[lang]}
              </label>
              <Slider
                min={0}
                max={100} // edit upper limit
                value={filters.itemsNumberAvailable}
                onValueChange={([min, max]) =>
                  handleFilterChange("itemsNumberAvailable", [min, max])
                }
                className="w-full"
              />
              <div className="mt-2 text-secondary text-center">
                {filters.itemsNumberAvailable[0]} -{" "}
                {filters.itemsNumberAvailable[1]}{" "}
                {t.userPanel.availability.items[lang]}
              </div>
            </div>
            <Separator className="my-4" />

            {/* Locations filter section */}
            <div className="my-4">
              <label className="text-primary font-medium block mb-2">
                {t.userPanel.locations.title[lang]}
              </label>
              <div className="flex flex-col gap-2">
                {locations.map((location) => {
                  const isSelected = filters.locationIds?.includes(location.id);
                  return (
                    <label
                      key={location.id}
                      className={`flex items-center gap-2 text-sm cursor-pointer ${isSelected
                        ? "text-secondary"
                        : "text-slate-600 hover:text-secondary"
                        }`}
                    >
                      <input
                        type="checkbox"
                        checked={isSelected}
                        onChange={() => {
                          const updated = isSelected
                            ? filters.locationIds.filter(
                              (id) => id !== location.id,
                            )
                            : [...filters.locationIds, location.id];
                          handleFilterChange("locationIds", updated);
                        }}
                        className="accent-secondary"
                      />
                      <div className="flex items-center gap-1">
                        <span>{location.name}</span>
                      </div>
                    </label>
                  );
                })}
              </div>
            </div>

            <Separator className="my-4" />
            {/* Tags */}
            <div className="my-4">
              <label className="text-primary block mb-4">
                {" "}
                {t.userPanel.tags.title[lang]}
              </label>
              <div className="flex flex-wrap gap-2">
                {tags.map((tag) => {
                  const tagName =
                    tag.translations?.[lang]?.name ||
                    tag.translations?.[lang === "fi" ? "en" : "fi"]?.name ||
                    t.userPanel.tags.unnamed[lang];
                  return (
                    <Button
                      key={tag.id}
                      className={`px-4 border-secondary border-1 rounded-2xl ${(filters.tagIds || []).includes(tag.id)
                        ? "bg-secondary text-white hover:bg-secondary/80 hover:text-white hover:border-secondary"
                        : "bg-white text-secondary hover:bg-secondary hover:text-white hover:border-secondary"
                        }`}
                      onClick={() => {
                        const selected = filters.tagIds || [];
                        const isSelected = selected.includes(tag.id);
                        const updated = isSelected
                          ? selected.filter((id) => id !== tag.id)
                          : [...selected, tag.id];
                        handleFilterChange("tagIds", updated);
                      }}
                    >
                      {tagName.toLowerCase()}
                    </Button>
                  );
                })}
              </div>
            </div>
            <Separator className="my-4" />

            {/* Rating filter */}
            <div className="my-4">
              <label className="text-primary block mb-4">
                {" "}
                {t.userPanel.rating.title[lang]}
              </label>
              <div className="flex flex-col gap-3">
                {[5, 4, 3, 2, 1].map((rating) => {
                  const isChecked = filters.averageRating.includes(rating);
                  return (
                    <label
                      key={rating}
                      className="flex items-center gap-2 cursor-pointer text-slate-600 hover:text-secondary hover:cursor-pointer"
                    >
                      <input
                        type="checkbox"
                        checked={isChecked}
                        onChange={() => {
                          const updated = isChecked
                            ? filters.averageRating.filter((r) => r !== rating)
                            : [...filters.averageRating, rating];
                          handleFilterChange("averageRating", updated);
                        }}
                        className="accent-secondary"
                      />
                      <div className="flex items-center">
                        {Array.from({ length: rating }, (_, i) => (
                          <Star
                            key={i}
                            className="w-4 h-4 fill-secondary text-secondary"
                          />
                        ))}
                      </div>
                    </label>
                  );
                })}
              </div>
            </div>

            {countActiveFilters() > 0 && (
              <div>
                <Separator className="my-4" />
                <div className="flex justify-center mt-2">
                  <Button
                    variant={"outline"}
                    size={"sm"}
                    onClick={() =>
                      setFilters({
                        isActive: true,
                        averageRating: [],
                        itemsNumberAvailable: [0, 100],
                        itemTypes: [],
                        tagIds: [],
                        locationIds: [],
                      })
                    }
                  >
                    {t.userPanel.filters.clearAllFilters[lang]}
                  </Button>
                </div>
              </div>
            )}

            {/* Close Filter Button */}
            <div className="md:hidden text-center mt-4">
              <Button
                onClick={() => setIsFilterVisible(false)}
                variant="ghost"
                size="sm"
              >
                {t.userPanel.filters.closeFilters[lang]}
              </Button>
            </div>
          </div>
        </nav>
      </aside>

      {/* Main Content */}
      <div className="flex-1 md:p-4 relative">
        {/* Filter Button visible on mobile */}
        <div className="md:hidden absolute top-2 left-2 z-10">
          <Button
            onClick={() => setIsFilterVisible(true)}
            variant="outline"
            size="sm"
            className="text-white relative"
          >
            <SlidersIcon className="w-5 h-5" />
            {/* Show badge only if filters are applied and filter panel is closed */}
            {countActiveFilters() > 0 && !isFilterVisible && (
              <span className="absolute -top-1 -right-1 h-2.5 w-2.5 rounded-full bg-red-500 border border-white" />
            )}
          </Button>
        </div>

        {/* Pass filters to the ItemsList via Outlet context */}
        <Outlet context={filters} />
      </div>
    </div>
  );
};

export default UserPanel;<|MERGE_RESOLUTION|>--- conflicted
+++ resolved
@@ -90,6 +90,19 @@
     count += filters.locationIds.length;
     return count;
   };
+    let count = 0;
+    if (
+      filters.itemsNumberAvailable[0] !== 0 ||
+      filters.itemsNumberAvailable[1] !== 100
+    ) {
+      count++;
+    }
+    count += filters.averageRating.length;
+    count += filters.itemTypes.length;
+    count += filters.tagIds.length;
+    count += filters.locationIds.length;
+    return count;
+  };
 
   // Mobile filter toggle visibility state
   const [isFilterVisible, setIsFilterVisible] = useState(false);
@@ -105,14 +118,9 @@
       {/* Sidebar: Filters Panel */}
       <aside
         ref={filterRef}
-<<<<<<< HEAD
         className={`${
           isFilterVisible ? "block" : "hidden"
         } md:flex md:flex-col md:min-h-[calc(100vh-60px)] w-full md:w-76 p-4 bg-white md:pb-10 fixed inset-0 z-40 md:static transition-all duration-300 ease-in-out md:overflow-visible overflow-y-auto`}
-=======
-        className={`${isFilterVisible ? "block" : "hidden"
-          } md:flex md:flex-col md:min-h-[calc(100vh-60px)] w-full md:w-76 p-4 bg-white md:pb-10 fixed inset-0 z-40 md:static transition-all duration-300 ease-in-out md:overflow-visible overflow-y-auto`}
->>>>>>> 0f5e7f5f
         style={{
           top: "60px",
           backgroundColor: "#fff",
@@ -124,6 +132,7 @@
             <div className="flex items-center justify-between my-2">
               <h3 className="text-secondary font-bold mb-0">Filters</h3>
               <div className="flex items-center gap-2">
+                {/* Clear filters button */}
                 {/* Clear filters button */}
                 {countActiveFilters() > 0 && (
                   <div className="flex justify-start">
