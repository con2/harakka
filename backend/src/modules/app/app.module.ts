import {
  Module,
  MiddlewareConsumer,
  NestModule,
  RequestMethod,
} from "@nestjs/common";
import { ConfigModule } from "@nestjs/config";
import { AppController } from "./app.controller";
import { AppService } from "./app.service";
import * as path from "path";
import * as dotenv from "dotenv";
import * as dotenvExpand from "dotenv-expand";
import { ThrottlerModule } from "@nestjs/throttler";
import { AdminModule } from "../admin/admin.module";
import { BookingModule } from "../booking/booking.module";
import { ItemImagesModule } from "../item-images/item-images.module";
import { LogsModule } from "../logs_module/logs.module";
import { MailModule } from "../mail/mail.module";
import { StorageItemsModule } from "../storage-items/storage-items.module";
import { StorageLocationsModule } from "../storage-locations/storage-locations.module";
import { TagModule } from "../tag/tag.module";
import { UserModule } from "../user/user.module";
import { SupabaseModule } from "../supabase/supabase.module";
import { AuthMiddleware } from "../../middleware/Auth.middleware";
import { AuthTestController } from "../AuthTest/authTest.controller";
import { AuthTestService } from "../AuthTest/authTest.service";
import { BookingController } from "../booking/booking.controller";
import { UserController } from "../user/user.controller";
import { StorageLocationsController } from "../storage-locations/storage-locations.controller";
import { BookingItemsModule } from "../booking_items/booking-items.module";
import { BookingItemsController } from "../booking_items/booking-items.controller";
import { LogsController } from "../logs_module/logs.controller";
import { RoleModule } from "../role/role.module";
import { RoleController } from "../role/role.controller";

// Load and expand environment variables before NestJS modules initialize
const envFile = path.resolve(process.cwd(), "../.env.local"); //TODO: check if this will work for deployment
const env = dotenv.config({ path: envFile });
dotenvExpand.expand(env);

@Module({
  imports: [
    ConfigModule.forRoot({
      isGlobal: true,
      ignoreEnvFile: true,
    }),
    ThrottlerModule.forRoot({
      throttlers: [
        {
          ttl: 60000, // time to live in milliseconds (1 minute)
          limit: 5, // max 5 requests per minute
        },
      ],
    }),
    AdminModule,
    BookingModule,
    ItemImagesModule,
    LogsModule,
    MailModule,
    StorageItemsModule,
    StorageLocationsModule,
    TagModule,
    UserModule,
    SupabaseModule,
<<<<<<< HEAD
    RoleModule,
=======
    BookingItemsModule,
>>>>>>> 149b80ee
  ],
  controllers: [AppController, AuthTestController],
  providers: [AppService, AuthTestService],
})
export class AppModule implements NestModule {
  configure(consumer: MiddlewareConsumer) {
    consumer
      .apply(AuthMiddleware)

      // ⬇️  List every non-GET verb you want protected
      .forRoutes(
        BookingController,
        UserController,
        StorageLocationsController,
        BookingItemsController,
        LogsController,
        RoleController,
        { path: "*", method: RequestMethod.POST },
        { path: "*", method: RequestMethod.PUT },
        { path: "*", method: RequestMethod.PATCH },
        { path: "*", method: RequestMethod.DELETE },
      );
  }
}<|MERGE_RESOLUTION|>--- conflicted
+++ resolved
@@ -62,11 +62,8 @@
     TagModule,
     UserModule,
     SupabaseModule,
-<<<<<<< HEAD
+    BookingItemsModule,
     RoleModule,
-=======
-    BookingItemsModule,
->>>>>>> 149b80ee
   ],
   controllers: [AppController, AuthTestController],
   providers: [AppService, AuthTestService],
