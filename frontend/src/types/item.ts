--- conflicted
+++ resolved
@@ -1,21 +1,11 @@
-<<<<<<< HEAD
 import {
   CreateItemType,
   SelectedOrg,
   SelectedStorage,
 } from "@common/items/form.types";
-import {
-  BaseEntity,
-  ErrorContext,
-  Translatable,
-  Tag,
-  TagTranslation,
-} from "@/types";
-=======
 import { ErrorContext, Tag, TagTranslation } from "@/types";
 import { Override } from "./db-helpers";
 import { StorageItemRow } from "@common/items/storage-items.types";
->>>>>>> 0a917d4f
 
 /**
  * Item translations content
