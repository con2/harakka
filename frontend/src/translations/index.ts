import { addLocationModal } from "./modules/addLocationModal";
import { addTagModal } from "./modules/addTagModal";
import { adminDashboard } from "./modules/adminDashboard";
import { adminItemsTable } from "./modules/adminItemsTable";
import { adminPanel } from "./modules/adminPanel";
import { assignTagsModal } from "./modules/assignTagsModal";
import { authCallback } from "./modules/authCallback";
import { bookingCancel } from "./modules/bookingCancel";
import { bookingConfirm } from "./modules/bookingConfirm";
import { bookingDelete } from "./modules/bookingDelete";
import { bookingDetailsButton } from "./modules/bookingDetailsButton";
import { bookingDetailsPage } from "./modules/bookingDetailsPage";
import { bookingEditButton } from "./modules/bookingEdit";
import { bookingReject } from "./modules/bookingReject";
import { bookingReturn } from "./modules/bookingReturn";
import { cart } from "./modules/cart";
import { contactForm } from "./modules/contactForm";
import { footer } from "./modules/footer";
import { itemCard } from "./modules/itemCard";
import { itemDetails } from "./modules/itemDetails";
import { itemImageManager } from "./modules/itemImageManager";
import { itemsList } from "./modules/itemsList";
import { landingPage } from "./modules/landingPage";
import { login } from "./modules/login";
import { logs } from "./modules/logs";
import { myBookings } from "./modules/myBookings";
import { myProfile } from "./modules/myProfile";
import { navigation } from "./modules/navigation";
import { bookingConfirmation } from "./modules/bookingConfirmation";
import { bookingList } from "./modules/bookingList";
import { pagination } from "./modules/pagination";
import { passwordReset } from "./modules/passwordReset";
import { passwordResetResult } from "./modules/passwordResetResult";
import { tagAssignForm } from "./modules/tagAssignForm";
import { tagDelete } from "./modules/tagDelete";
import { tagDetail } from "./modules/tagDetail";
import { tagList } from "./modules/tagList";
import { timeframeSelector } from "./modules/timeframeSelector";
import { unauthorized } from "./modules/unauthorized";
import { updateItemModal } from "./modules/updateItemModal";
import { userDelete } from "./modules/userDelete";
import { userBan } from "./modules/userBan";
import { userBanHistory } from "./modules/userBanHistory";
import { unbanUser } from "./modules/unbanUser";
import { userEditModal } from "./modules/userEditModal";
import { userGuide } from "./modules/userGuide";
import { userPanel } from "./modules/userPanel";
import { userSignupModal } from "./modules/userSignupModal";
import { usersList } from "./modules/usersList";
import { currentUserRoles } from "./modules/currentUserRoles";
import { privacyPolicy } from "./modules/privacyPolicy";
import { termsOfUse } from "./modules/termsOfUse";
import {
  organizationDelete,
  organizationList,
} from "./modules/organizationsList";
import { orgLocationManagement } from "./modules/orgLocationManagement";
import { deleteLocationButton } from "./modules/deleteLocationButton";
import { editLocationModal } from "./modules/editLocationModal";
import { organizationLocations } from "./modules/organizationLocations";
import { roleManagement } from "./modules/roleManagement";
import { statusBadge } from "./modules/statusBadge";
import { orgStep } from "./modules/orgStep";
import { addItemForm } from "./modules/addItemForm";
import { itemSummary } from "./modules/itemSummary";
import { stepper } from "./modules/stepper";
import { notification } from "./modules/notification";
import { uiComponents } from "./modules/uiComponents";
import { profilePicUploader } from "./modules/profilePicUploader";
import { itemImageUpload } from "./modules/itemImageUpload";
import { roleContextSwitcher } from "./modules/roleContextSwitcher";
import { rolesList } from "./modules/rolesList";
import { organizationPage } from "./modules/organizationPage";
import { locationsList } from "./modules/locationsList";
import { organizations } from "./modules/organizations";
import { organizationLogoUploader } from "./modules/organizationLogoUploader";
import { common } from "./modules/common";
import { itemDetailsPage } from "./modules/itemDetailsPage";
import { updateItemForm } from "./modules/updateItemForm";
<<<<<<< HEAD
import { categories } from "./modules/categories";
import { addCategory } from "./modules/addCategory";
=======
import { usersDetailsPage } from "./modules/usersDetailsPage";
>>>>>>> 971fd90e

export const t = {
  addCategory,
  categories,
  rolesList,
  roleContextSwitcher,
  itemImageUpload,
  stepper,
  addItemForm,
  itemSummary,
  addTagModal,
  adminDashboard,
  adminItemsTable,
  adminPanel,
  assignTagsModal,
  authCallback,
  bookingCancel,
  bookingConfirm,
  bookingDelete,
  bookingDetailsButton,
  bookingDetailsPage,
  bookingEditButton,
  bookingReject,
  bookingReturn,
  cart,
  common,
  contactForm,
  footer,
  itemCard,
  itemDetails,
  itemImageManager,
  itemsList,
  landingPage,
  login,
  logs,
  myBookings,
  myProfile,
  navigation,
  bookingConfirmation,
  bookingList,
  orgStep,
  pagination,
  passwordReset,
  passwordResetResult,
  tagAssignForm,
  tagDelete,
  tagDetail,
  tagList,
  timeframeSelector,
  unauthorized,
  updateItemModal,
  updateItemForm,
  userDelete,
  userBan,
  userBanHistory,
  unbanUser,
  userEditModal,
  userGuide,
  userPanel,
  userSignupModal,
  usersList,
  currentUserRoles,
  organizationList,
  organizationDelete,
  orgLocationManagement,
  addLocationModal,
  deleteLocationButton,
  editLocationModal,
  organizationLocations,
  roleManagement,
  statusBadge,
  privacyPolicy,
  termsOfUse,
  notification,
  uiComponents,
  profilePicUploader,
  organizationPage,
  locationsList,
  organizations,
  organizationLogoUploader,
  itemDetailsPage,
  usersDetailsPage,
};<|MERGE_RESOLUTION|>--- conflicted
+++ resolved
@@ -77,12 +77,9 @@
 import { common } from "./modules/common";
 import { itemDetailsPage } from "./modules/itemDetailsPage";
 import { updateItemForm } from "./modules/updateItemForm";
-<<<<<<< HEAD
 import { categories } from "./modules/categories";
 import { addCategory } from "./modules/addCategory";
-=======
 import { usersDetailsPage } from "./modules/usersDetailsPage";
->>>>>>> 971fd90e
 
 export const t = {
   addCategory,
