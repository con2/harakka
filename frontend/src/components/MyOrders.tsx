--- conflicted
+++ resolved
@@ -72,13 +72,6 @@
   );
   const [startPickerOpen, setStartPickerOpen] = useState(false);
   const [endPickerOpen, setEndPickerOpen] = useState(false);
-<<<<<<< HEAD
-  const [availability, setAvailability] = useState<{ [itemId: string]: number }>({});
-  const [loadingAvailability, setLoadingAvailability] = useState<{ [itemId: string]: boolean }>({});
-  const [currentPage, setCurrentPage] = useState(1);
-  const page = useAppSelector(selectOrdersPage)
-  const totalPages = useAppSelector(selectOrdersTotalPages)
-=======
   const [availability, setAvailability] = useState<{
     [itemId: string]: number;
   }>({});
@@ -88,7 +81,6 @@
   // Pagination state
   const [currentPage, setCurrentPage] = useState(0);
   const itemsPerPage = 10;
->>>>>>> c1418c2e
 
   const today = new Date();
   today.setHours(0, 0, 0, 0);
@@ -107,26 +99,9 @@
       return;
     }
 
-<<<<<<< HEAD
-    if (user && orders.length === 0)
-      dispatch(getUserOrders({user_id: user.id, page: currentPage, limit: 10}));
-
-  }, [dispatch, navigate, user, lang, orders, currentPage]);
-
-  useEffect(() => {
-    if (user && page !== currentPage) dispatch(getUserOrders({ user_id: user.id, page: currentPage, limit: 10 }));
-  }, [page, currentPage, dispatch, user])
-
-  const handlePageChange = (newPage: number) => {
-    if (newPage < 1 || newPage > totalPages) return;
-    setCurrentPage(newPage);
-  };
-  // Apply filters to orders
-=======
     if (user && orders.length === 0) dispatch(getUserOrders(user.id));
   }, [dispatch, navigate, user, lang, orders]); // Apply filters to orders
 
->>>>>>> c1418c2e
   const filteredOrders = orders.filter((order) => {
     // Filter by status
     if (statusFilter !== "all" && order.status !== statusFilter) {
@@ -698,11 +673,6 @@
             ))}
           </Accordion>
         ) : (
-<<<<<<< HEAD
-              <PaginatedDataTable columns={columns} data={filteredOrders} pageIndex={currentPage - 1}
-                pageCount={totalPages}
-                onPageChange={(page) => handlePageChange(page + 1)} />
-=======
           <PaginatedDataTable
             columns={columns}
             data={paginatedOrders}
@@ -710,7 +680,6 @@
             pageCount={totalPages}
             onPageChange={handlePageChange}
           />
->>>>>>> c1418c2e
         )}
       </div>
 
