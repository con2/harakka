--- conflicted
+++ resolved
@@ -32,11 +32,8 @@
   const { lang } = useLanguage();
   const dispatch = useAppDispatch();
   const navigate = useNavigate();
-<<<<<<< HEAD
   const { isMobile } = useIsMobile();
-=======
   const location = useLocation();
->>>>>>> 6b63e382
 
   // Bookings
   const bookingsLoading = useAppSelector(selectBookingLoading);
