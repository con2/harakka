--- conflicted
+++ resolved
@@ -31,12 +31,9 @@
 import { AuthModule } from "../auth/auth.module";
 import { JwtModule } from "../jwt/jwt.module";
 import { RolesGuard } from "src/guards/roles.guard";
-<<<<<<< HEAD
-import { UserBanningModule } from "../user-banning/user-banning.module";
-=======
 import { OrganizationsModule } from "../organization/organizations.module";
 import { OrganizationsController } from "../organization/organizations.controller";
->>>>>>> ed47a7df
+import { UserBanningModule } from "../user-banning/user-banning.module";
 
 // Load and expand environment variables before NestJS modules initialize
 const envFile = path.resolve(process.cwd(), "../.env.local"); //TODO: check if this will work for deployment
@@ -70,11 +67,8 @@
     BookingItemsModule,
     RoleModule,
     JwtModule,
-<<<<<<< HEAD
+    OrganizationsModule,
     UserBanningModule,
-=======
-    OrganizationsModule,
->>>>>>> ed47a7df
   ],
   controllers: [AppController],
   providers: [AppService, { provide: "APP_GUARD", useClass: RolesGuard }],
