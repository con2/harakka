--- conflicted
+++ resolved
@@ -143,13 +143,8 @@
             : t.addCategory.headings.addNew[lang]}
         </h1>
 
-<<<<<<< HEAD
-        <div className="flex gap-4">
-          <div className="flex-1">
-=======
         <div className="grid w-full md:w-fit grid-cols-1 md:grid-cols-2 gap-6 md:gap-4 md:grid-rows-2">
           <div>
->>>>>>> f3be1c32
             <FormField
               control={form.control}
               name="translations.en"
