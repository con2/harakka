--- conflicted
+++ resolved
@@ -1,7 +1,3 @@
-<<<<<<< HEAD
-#Supabase project
-supabase-project/volumes/db
-=======
 # Jons hidden files
 NOTES.md
 .env
@@ -13,7 +9,6 @@
 # Node.js dependencies
 node_modules/*
 .nvmrc
->>>>>>> 19d87c94
 
 # compiled output
 /dist
@@ -58,12 +53,9 @@
 .env.test.local
 .env.production.local
 .env.local
-<<<<<<< HEAD
-=======
 .env.supabase.local
 .supabase-local.env
 
->>>>>>> 19d87c94
 
 # temp directory
 .temp
@@ -80,10 +72,8 @@
 
 erklärung-für-mich.md
 USER_profiles-access-with_ANON-key.md
-<<<<<<< HEAD
-RPC-SQL-functions.md
-=======
 RPC-SQL-functions.md
 
 Notes
->>>>>>> 19d87c94
+#Supabase project
+supabase-project/volumes/db