import Spinner from "@/components/Spinner";
import { Button } from "@/components/ui/button";
import { PaginatedDataTable } from "@/components/ui/data-table-paginated";
import { useLanguage } from "@/context/LanguageContext";
import { useDebouncedValue } from "@/hooks/useDebouncedValue";
import { useAppDispatch, useAppSelector } from "@/store/hooks";
import {
  deleteCategory,
  fetchAllCategories,
  selectCategories,
  selectCategoriesError,
  selectCategoriesLoading,
  selectCategoriesPagination,
  setSelectedCategory,
} from "@/store/slices/categoriesSlice";
import { Category } from "@common/items/categories";
import { ColumnDef } from "@tanstack/react-table";
import { ArrowUpDown, ListFilter, Plus, Search, Trash } from "lucide-react";
import { useEffect, useState } from "react";
import { useLocation, useNavigate } from "react-router-dom";
import { toast } from "sonner";
import { t } from "@/translations";
import { toastConfirm } from "@/components/ui/toastConfirm";
import { Input } from "@/components/ui/input";
import MobileTable from "@/components/ui/MobileTable";
import { useIsMobile } from "@/hooks/use-mobile";
import {
  Select,
  SelectContent,
  SelectItem,
  SelectTrigger,
  SelectValue,
} from "@/components/ui/select";

function Categories() {
  const { width } = useIsMobile();
  const isMobile = width <= 600;
  const { lang } = useLanguage();
  const navigate = useNavigate();
  const location = useLocation();
  const dispatch = useAppDispatch();
  const categories = useAppSelector(selectCategories);
  const loading = useAppSelector(selectCategoriesLoading);
  const error = useAppSelector(selectCategoriesError);
  const { totalPages } = useAppSelector(selectCategoriesPagination);

  // Local state
  const [searchTerm, setSearchTerm] = useState("");
  const debouncedSearchTerm = useDebouncedValue(searchTerm);
  const [currentPage, setCurrentPage] = useState(
    (location.state as { page?: number })?.page ?? 1,
  );
  const [order, setOrder] = useState("");
  const [ascending, setAscending] = useState<boolean | null>(null);

  const handleAscending = (ascending: boolean | null) =>
    setAscending(ascending);
  const handleSortOrder = (order: string) => setOrder(order.toLowerCase());

  const handlePageChange = (newPage: number) => setCurrentPage(newPage);

  const handleDelete = async (id: string) => {
    await dispatch(deleteCategory(id));
    if (error) {
      return toast.error(t.categories.messages.delete.fail[lang]);
    }
    toast.success(t.categories.messages.delete.success[lang]);
    void dispatch(
      fetchAllCategories({
        page: currentPage,
        limit: 10,
        search: debouncedSearchTerm,
        order,
        ascending: ascending ? "asc" : "desc",
      }),
    );
  };

  useEffect(() => {
    void dispatch(
      fetchAllCategories({
        page: currentPage,
        limit: 10,
        search: debouncedSearchTerm,
        order,
        ascending: ascending ? "asc" : "desc",
      }),
    );
  }, [currentPage, dispatch, debouncedSearchTerm, order, ascending]);

  const SORT_BY = [
    { label: t.categories.table.name, value: "name" },
    { label: t.categories.table.assignedTo, value: "assigned_to" },
  ];
  const SORT_ORDERS = [
    { label: t.common.filters.ascending, value: true },
    { label: t.common.filters.descending, value: false },
  ];
  const categoryColumns: ColumnDef<Category>[] = [
    {
      id: "name",
      header: t.categories.table.name[lang],
      cell: ({ row }) => {
        const name = row.original.translations[lang];
        return name;
      },
    },
    {
      id: "assigned_to",
      header: t.categories.table.assignedTo[lang],
      cell: ({ row }) => {
        const count = row.original.assigned_to;
        return `${count} items`;
      },
    },
    {
      id: "actions",
      header: () => (
        <div className="w-full flex justify-end pr-4">
          <span>{t.categories.table.actions[lang]}</span>
        </div>
      ),
      cell: ({ row }) => {
        const { id } = row.original;
        const category_name = row.original.translations[lang];
        return (
          // Delete category button
          <div className="text-right">
            <Button
              variant="destructive"
              className="w-fit p-2"
              aria-label={t.categories.aria.labels.deleteCategory[lang].replace(
                "{category_name}",
                category_name,
              )}
              onClick={(e) => {
                e.preventDefault();
                e.stopPropagation();
                toastConfirm({
                  title: t.categories.messages.delete.title[lang].replace(
                    "{category_name}",
                    category_name,
                  ),
                  confirmText: t.categories.messages.delete.confirmText[lang],
                  cancelText: t.categories.messages.delete.cancelText[lang],
                  onConfirm: () => handleDelete(id) as Promise<void>,
                });
              }}
            >
              <Trash aria-hidden />
            </Button>
          </div>
        );
      },
    },
  ];

  if (loading) return <Spinner />;

  return (
    <>
      <h1 className="text-xl mb-2">
        {t.categories.headings.manageCategories[lang]}
      </h1>

<<<<<<< HEAD
      <p className="text-sm text-muted-foreground mb-4">
        {t.categories.info.depthLimit[lang]}
      </p>

      <div className="flex justify-between items-center mb-4">
=======
      <div className="flex flex-wrap md:justify-between items-center mb-4 gap-4">
>>>>>>> 11820342
        <div className="flex gap-4 items-center relative sm:max-w-xs min-w-[250px]">
          <Search
            aria-hidden
            className="absolute left-3 top-1/2 transform -translate-y-1/2 text-gray-500 w-4 h-4"
          />
          <Input
            type="text"
            size={50}
            className="w-full pl-10 sm:max-w-sm text-sm bg-white rounded-md focus:outline-none focus:ring-1 focus:ring-[var(--secondary)] focus:border-[var(--secondary)]"
            placeholder={t.categories.placeholders.search[lang]}
            value={searchTerm}
            onChange={(e) => setSearchTerm(e.target.value)}
          />
        </div>
        {isMobile && (
          <>
            <Select onValueChange={(val) => setOrder(val)} value={order}>
              <SelectTrigger>
                <ListFilter />
                <SelectValue placeholder={t.common.filters.sortBy[lang]}>
                  {SORT_BY.find((o) => o.value === order)?.label[lang] ||
                    t.common.filters.sortBy[lang]}
                </SelectValue>
              </SelectTrigger>
              <SelectContent>
                {SORT_BY.map((order) => {
                  const { value, label } = order;
                  return (
                    <SelectItem value={value} key={`sort-${value}`}>
                      {label[lang]}
                    </SelectItem>
                  );
                })}
              </SelectContent>
            </Select>
            <Select
              onValueChange={(val) => setAscending(val === "true")}
              value={ascending ? "true" : "false"}
            >
              <SelectTrigger>
                <ArrowUpDown />
                <SelectValue placeholder={t.common.filters.sortOrder[lang]}>
                  {SORT_ORDERS.find((o) => o.value === ascending)?.label[lang]}
                </SelectValue>
              </SelectTrigger>
              <SelectContent>
                {SORT_ORDERS.map((order) => {
                  const { value, label } = order;
                  return (
                    <SelectItem
                      key={`sort-order-${value}`}
                      value={value.toString()}
                    >
                      {label[lang]}
                    </SelectItem>
                  );
                })}
              </SelectContent>
            </Select>
          </>
        )}
        <Button
          variant="outline"
          className="gap-2"
          onClick={() => navigate("/admin/categories/new")}
        >
          <Plus />
          {t.categories.buttons.addNew[lang]}
        </Button>
      </div>

      {isMobile ? (
        <MobileTable
          columns={categoryColumns}
          data={categories}
          pageIndex={currentPage - 1}
          pageCount={totalPages}
          onPageChange={(page) => handlePageChange(page + 1)}
          rowClick={(row) => {
            void dispatch(setSelectedCategory(row.original));
            void navigate(`/admin/categories/${row.original.id}`, {
              state: { page: currentPage },
            });
          }}
        />
      ) : (
        <PaginatedDataTable
          columns={categoryColumns}
          data={categories}
          pageIndex={currentPage - 1}
          pageCount={totalPages}
          handleAscending={handleAscending}
          handleOrder={handleSortOrder}
          order={order}
          ascending={ascending}
          onPageChange={(page) => handlePageChange(page + 1)}
          rowProps={(row) => ({
            style: { cursor: "pointer" },
            onClick: () => {
              void dispatch(setSelectedCategory(row.original));
              void navigate(`/admin/categories/${row.original.id}`, {
                state: { page: currentPage },
              });
            },
          })}
        />
      )}
    </>
  );
}

export default Categories;<|MERGE_RESOLUTION|>--- conflicted
+++ resolved
@@ -163,15 +163,11 @@
         {t.categories.headings.manageCategories[lang]}
       </h1>
 
-<<<<<<< HEAD
       <p className="text-sm text-muted-foreground mb-4">
         {t.categories.info.depthLimit[lang]}
       </p>
-
-      <div className="flex justify-between items-center mb-4">
-=======
+      
       <div className="flex flex-wrap md:justify-between items-center mb-4 gap-4">
->>>>>>> 11820342
         <div className="flex gap-4 items-center relative sm:max-w-xs min-w-[250px]">
           <Search
             aria-hidden
