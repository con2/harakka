--- conflicted
+++ resolved
@@ -59,32 +59,24 @@
 
   // added a fallback default ([]) before calling .filter
   const filteredTags = (tags ?? [])
-  .filter((tag) => {
-    const fiName = tag.translations?.fi?.name?.toLowerCase() || "";
-    const enName = tag.translations?.en?.name?.toLowerCase() || "";
-    const search = searchTerm.toLowerCase();
-    return fiName.includes(search) || enName.includes(search);
-  })
-  .filter((tag) => {
-    const isAssigned = !!tagUsage?.[tag.id];
-    if (assignmentFilter === "assigned") return isAssigned;
-    if (assignmentFilter === "unassigned") return !isAssigned;
-    return true;
-  });
+    .filter((tag) => {
+      const fiName = tag.translations?.fi?.name?.toLowerCase() || "";
+      const enName = tag.translations?.en?.name?.toLowerCase() || "";
+      const search = searchTerm.toLowerCase();
+      return fiName.includes(search) || enName.includes(search);
+    })
+    .filter((tag) => {
+      const isAssigned = !!tagUsage?.[tag.id];
+      if (assignmentFilter === "assigned") return isAssigned;
+      if (assignmentFilter === "unassigned") return !isAssigned;
+      return true;
+    });
 
   // Fetch tags on mount
   useEffect(() => {
-<<<<<<< HEAD
     if (tags.length === 0)
-      dispatch(fetchAllTags());
-  }, [dispatch, tags.length]);
-
-  // Fetch items once tags are available
-  useEffect(() => {
-    if (items.length <= 1) {
-=======
-    dispatch(fetchAllTags({ page: currentPage, limit: 10 }));
-  }, [dispatch, currentPage]);
+      dispatch(fetchAllTags({ page: currentPage, limit: 10 }));
+  }, [dispatch, tags.length, currentPage]);
 
   // When redux page changes, sync local page
   useEffect(() => {
@@ -95,7 +87,6 @@
   useEffect(() => {
     if (!tags || tags.length === 0) return; // exit if tags is falsy or empty
     if (items.length === 0) {
->>>>>>> 3a13489c
       dispatch(fetchAllItems());
     }
   }, [dispatch, tags, items, items.length]);
