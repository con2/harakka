import { Item, ValidItemOrder } from "@/types";
import { api } from "../axios";
import { ApiSingleResponse } from "@common/response.types";
import { ItemFormData } from "@common/items/form.types";
import { UpdateItem, UpdateResponse } from "@common/items/storage-items.types";
import { ProcessedCSV } from "@common/items/csv.types";

/**
 * API service for item-related endpoints
 */
export const itemsApi = {
  /**
   * Get all storage items
   * @returns Promise with an array of items
   */
  getAllItems: (page: number, limit: number) =>
    api.get(`/storage-items?page=${page}&limit=${limit}`),

  /**
   * Get ordered and filtered items
   */
  getOrderedItems: (
    ordered_by: ValidItemOrder = "created_at",
    ascending: boolean = true,
    page: number,
    limit: number,
    searchquery?: string,
    tag_filters?: string[],
    activity_filter?: "active" | "inactive",
    location_filter?: string[],
    categories?: string[],
    availability_min?: number,
    availability_max?: number,
    org_ids?: string[] | string,
  ) => {
    const activity = activity_filter === "active" ? true : false;
    let call = `/storage-items/ordered?order=${ordered_by}&page=${page}&limit=${limit}&ascending=${ascending}`;
    if (searchquery) call += `&search=${searchquery}`;
    if (tag_filters && tag_filters.length > 0)
      call += `&tags=${tag_filters.join(",")}`;
    if (activity_filter) call += `&active=${activity}`;
    if (location_filter && location_filter.length > 0)
      call += `&location=${location_filter.join(",")}`;
    if (categories && categories.length > 0)
      call += `&category=${categories.join(",")}`;
    if (availability_min !== undefined)
      call += `&availability_min=${availability_min}`;
    if (availability_max !== undefined)
      call += `&availability_max=${availability_max}`;
    if (org_ids && (Array.isArray(org_ids) ? org_ids.length > 0 : true)) {
      const orgParam = Array.isArray(org_ids) ? org_ids.join(",") : org_ids;
      call += `&org=${orgParam}`;
    }
    return api.get(call);
  },

  /**
   * Get all items belonging to a specific organization
   */
  getAllAdminItems: (
    page: number,
    limit: number,
    ascending: boolean,
    ordered_by: ValidItemOrder = "created_at",
    searchquery?: string,
    tag_filters?: string[],
    activity_filter?: "active" | "inactive",
    location_filter?: string[],
    categories?: string[],
  ) => {
    const activity = activity_filter === "active" ? true : false;
    // Backend exposes a protected admin endpoint at /storage-items/ordered-admin-items
    // Organization context is sent via the `x-org-id` header by the axios interceptor.
    let call = `/storage-items/ordered-admin-items?order=${ordered_by}&page=${page}&limit=${limit}&ascending=${ascending}`;
    if (searchquery) call += `&search=${encodeURIComponent(searchquery)}`;
    if (tag_filters && tag_filters.length > 0)
      call += `&tags=${tag_filters.join(",")}`;
    if (activity_filter) call += `&active=${activity}`;
    if (location_filter && location_filter.length > 0)
      call += `&location=${location_filter.join(",")}`;
    if (categories && categories.length > 0)
      call += `&category=${categories.join(",")}`;

    return api.get(call);
  },

  /**
   * Get a specific item by ID
   * @param id - Item ID to fetch
   * @returns Promise with the requested item
   */
  getItemById: (id: string): Promise<Item> =>
    api.get(`/storage-items/id/${id}`),

  /**
   * Create a new item or multiple items
   * @param item - Item data to create
   * @returns Promise with the created item
   */
  createItems: (
    payload: ItemFormData,
  ): Promise<{ status: number; error: string | null }> =>
    api.post("/storage-items", payload),

  /**
   * ****** BETA ******
   * Parse items from a CSV file
   * @param file - File. Must be a .CSV file
   * @returns Promise with the created items
   */
  parseCSV: (file: File): Promise<ProcessedCSV> => {
    const formData = new FormData();
    formData.append("file", file);
    return api.post("/storage-items/upload", formData, {
      headers: { "Content-Type": "multipart/form-data" },
    });
  },

  /**
   * Update an existing item
   * @param org_id - ID of org which item belongs to
   * @param item - Updated item data
   * @param id - Item ID to update
   * @returns Promise with the updated item
   */
  updateItem: (
    item_id: string,
    item: Partial<UpdateItem>,
    org_id: string,
  ): Promise<UpdateResponse> =>
    api.put(`/storage-items/${org_id}/${item_id}`, item),

  /**
   * Delete an item
   * @param id - Item ID to delete
   */
  deleteItem: (
    org_id: string,
    item_id: string,
  ): Promise<{ success: boolean; id: string }> =>
    api.delete(`/storage-items/${org_id}/${item_id}`),

  /**
   * Get all items with a specific tag
   * @param tagId - Tag ID to filter by
   * @returns Promise with an array of items that have the specified tag
   */
  getItemsByTag: (tagId: string): Promise<Item[]> =>
    api.get(`/storage-items/by-tag/${tagId}`),

  /**
   * Get availability information for a specific item within a date range
   * @param itemId - ID of the item to check
   * @param startDate - Start of the date range
   * @param endDate - End of the date range
   * @returns Promise with item availability information
   */
  checkAvailability: (
    itemId: string,
    startDate: Date,
    enddate: Date,
  ): Promise<{
    item_id: string;
    alreadyBookedQuantity: number;
    availableQuantity: number;
  }> => {
    const params = new URLSearchParams({
      start_date: startDate.toISOString(),
      end_date: enddate.toISOString(),
    });
    return api
      .get(`/storage-items/availability/${itemId}?${params.toString()}`)
      .then((res) => res.data);
  },

<<<<<<< HEAD
  getOrderedItems: (
    ordered_by: ValidItemOrder = "created_at",
    ascending: boolean = true,
    page: number,
    limit: number,
    searchquery?: string,
    tag_filters?: string[],
    activity_filter?: "active" | "inactive",
    location_filter?: string[],
    category?: string,
    availability_min?: number,
    availability_max?: number,
    org_ids?: string[] | string,
  ) => {
    const activity = activity_filter === "active" ? true : false;
    let call = `/storage-items/ordered?order=${ordered_by}&page=${page}&limit=${limit}&ascending=${ascending}`;
    if (searchquery) call += `&search=${searchquery}`;
    if (tag_filters && tag_filters.length > 0)
      call += `&tags=${tag_filters.join(",")}`;
    if (activity_filter) call += `&active=${activity}`;
    if (location_filter && location_filter.length > 0)
      call += `&location=${location_filter.join(",")}`;
    if (category) call += `&category=${category}`;
    if (availability_min !== undefined)
      call += `&availability_min=${availability_min}`;
    if (availability_max !== undefined)
      call += `&availability_max=${availability_max}`;
    if (org_ids && (Array.isArray(org_ids) ? org_ids.length > 0 : true)) {
      const orgParam = Array.isArray(org_ids) ? org_ids.join(",") : org_ids;
      call += `&org=${orgParam}`;
    }
    return api.get(call);
  },

=======
>>>>>>> 971fd90e
  /**
   * Get total amount of bookings in the system (active and inactive)
   * @returns number
   */
  getItemCount: async (): Promise<ApiSingleResponse<number>> => {
    return await api.get(`/storage-items/count`);
  },
};<|MERGE_RESOLUTION|>--- conflicted
+++ resolved
@@ -173,43 +173,6 @@
       .then((res) => res.data);
   },
 
-<<<<<<< HEAD
-  getOrderedItems: (
-    ordered_by: ValidItemOrder = "created_at",
-    ascending: boolean = true,
-    page: number,
-    limit: number,
-    searchquery?: string,
-    tag_filters?: string[],
-    activity_filter?: "active" | "inactive",
-    location_filter?: string[],
-    category?: string,
-    availability_min?: number,
-    availability_max?: number,
-    org_ids?: string[] | string,
-  ) => {
-    const activity = activity_filter === "active" ? true : false;
-    let call = `/storage-items/ordered?order=${ordered_by}&page=${page}&limit=${limit}&ascending=${ascending}`;
-    if (searchquery) call += `&search=${searchquery}`;
-    if (tag_filters && tag_filters.length > 0)
-      call += `&tags=${tag_filters.join(",")}`;
-    if (activity_filter) call += `&active=${activity}`;
-    if (location_filter && location_filter.length > 0)
-      call += `&location=${location_filter.join(",")}`;
-    if (category) call += `&category=${category}`;
-    if (availability_min !== undefined)
-      call += `&availability_min=${availability_min}`;
-    if (availability_max !== undefined)
-      call += `&availability_max=${availability_max}`;
-    if (org_ids && (Array.isArray(org_ids) ? org_ids.length > 0 : true)) {
-      const orgParam = Array.isArray(org_ids) ? org_ids.join(",") : org_ids;
-      call += `&org=${orgParam}`;
-    }
-    return api.get(call);
-  },
-
-=======
->>>>>>> 971fd90e
   /**
    * Get total amount of bookings in the system (active and inactive)
    * @returns number
