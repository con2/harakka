import { ChangeEvent, useEffect, useState } from "react";
import { useAppDispatch, useAppSelector } from "@/store/hooks";
import {
  selectBookingLoading,
  selectBookingError,
  selectAllBookings,
  getOrderedBookings,
  selectBookingPagination,
} from "@/store/slices/bookingsSlice";
import { Eye, LoaderCircle, Calendar, Clock } from "lucide-react";
import { PaginatedDataTable } from "@/components/ui/data-table-paginated";
import { ColumnDef } from "@tanstack/react-table";
import { Button } from "@/components/ui/button";
import { BookingStatus, ValidBookingOrder } from "@/types";
import { useLanguage } from "@/context/LanguageContext";
import { t } from "@/translations";
import { useFormattedDate } from "@/hooks/useFormattedDate";
import { useAuth } from "@/hooks/useAuth";
import { StatusBadge } from "@/components/StatusBadge";
import { useDebouncedValue } from "@/hooks/useDebouncedValue";
import { BookingPreviewWithOrgData } from "@common/bookings/booking.types";
import { selectActiveOrganizationId } from "@/store/slices/rolesSlice";
import { useNavigate } from "react-router-dom";
import { formatBookingStatus } from "@/utils/format";

const BookingList = () => {
  const dispatch = useAppDispatch();
  const bookings = useAppSelector(selectAllBookings);
  const loading = useAppSelector(selectBookingLoading);
  const error = useAppSelector(selectBookingError);
  const navigate = useNavigate();
  const { authLoading } = useAuth();
  const [searchQuery, setSearchQuery] = useState("");
  const [statusFilter, setStatusFilter] = useState<BookingStatus>("all");
  const [orderBy, setOrderBy] = useState<ValidBookingOrder>("created_at");
  const getAscending = (order: ValidBookingOrder) => order === "start_date";
  const { totalPages, page } = useAppSelector(selectBookingPagination);
  const { lang } = useLanguage();
  const { formatDate } = useFormattedDate();
  const [currentPage, setCurrentPage] = useState(1);
  const debouncedSearchQuery = useDebouncedValue(searchQuery);
  const activeOrgId = useAppSelector(selectActiveOrganizationId);

  /*----------------------handlers----------------------------------*/
  const handlePageChange = (newPage: number) => {
    setCurrentPage(newPage);
  };
  const handleSearchQuery = (e: ChangeEvent<HTMLInputElement>) => {
    setSearchQuery(e.target.value);
  };

  const handleOrderToggle = (newOrderBy: ValidBookingOrder) => {
    if (newOrderBy !== orderBy) {
      setOrderBy(newOrderBy);
      setCurrentPage(1);
    }
  };

  /*----------------------side-effects----------------------------------*/
  useEffect(() => {
    void dispatch(
      getOrderedBookings({
        ordered_by: orderBy,
        ascending: getAscending(orderBy),
        page: currentPage,
        limit: 10,
        searchquery: debouncedSearchQuery,
        status_filter: statusFilter !== "all" ? statusFilter : undefined,
      }),
    );
  }, [
    debouncedSearchQuery,
    statusFilter,
    page,
    orderBy,
    dispatch,
    currentPage,
    activeOrgId,
  ]);

<<<<<<< HEAD
  const statusFilterOptions = [
    "all",
    "pending",
    "confirmed",
    "rejected",
    "cancelled",
    "completed",
    "picked_up",
  ];

  const columns: ColumnDef<BookingPreview>[] = [
=======
  const columns: ColumnDef<BookingPreviewWithOrgData>[] = [
>>>>>>> 727bbf8f
    {
      id: "actions",
      size: 5,
      cell: () => {
        return (
          <div className="flex space-x-1">
            <Button
              variant={"ghost"}
              size="sm"
              title={t.bookingList.buttons.viewDetails[lang]}
              className="hover:text-slate-900 hover:bg-slate-300"
            >
              <Eye className="h-4 w-4" />
            </Button>
          </div>
        );
      },
    },
    {
      accessorKey: "booking_number",
      header: t.bookingList.columns.bookingNumber[lang],
      enableSorting: true,
    },
    {
      accessorKey: "full_name",
      header: t.bookingList.columns.customer[lang],
      enableSorting: true,
      cell: ({ row }) => (
        <div>
          <div>
            {row.original.full_name || t.bookingList.status.unknown[lang]}
          </div>
          <div className="text-xs text-gray-500">{row.original.email}</div>
        </div>
      ),
    },
    {
      accessorKey: "start_date",
      header: t.bookingList.columns.startDate[lang],
      enableSorting: true,
      cell: ({ row }) => {
        const startDate = row.original.start_date;
        if (!startDate) return t.bookingList.status.unknown[lang];
        return formatDate(new Date(startDate), "d MMM yyyy");
      },
    },
    {
      id: "org_status",
      header: t.bookingList.columns.status[lang],
      enableSorting: false,
      cell: ({ row }) => {
        const status =
          row.original.org_status_for_active_org ??
          (row.original.status as string | undefined);
        return (
          <StatusBadge
            status={formatBookingStatus(status as BookingStatus) ?? "unknown"}
          />
        );
      },
    },
    {
      accessorKey: "created_at",
      header: t.bookingList.columns.bookingDate[lang],
      enableSorting: true,
      cell: ({ row }) =>
        formatDate(new Date(row.original.created_at || ""), "d MMM yyyy"),
    },
  ];

  if (authLoading || loading) {
    return (
      <div className="flex justify-center items-center min-h-screen">
        <LoaderCircle className="animate-spin h-8 w-8 mr-2" />
        <span>{t.bookingList.loading[lang]}</span>
      </div>
    );
  }

  if (error) {
    return <div className="text-red-500 text-center p-4">{error}</div>;
  }

  return (
    <>
      <div className="space-y-4">
        <div className="flex justify-between items-center">
          <h1 className="text-xl">{t.bookingList.title[lang]}</h1>
          <Button
            onClick={() =>
              dispatch(
                getOrderedBookings({
                  ordered_by: orderBy,
                  ascending: getAscending(orderBy),
                  page: currentPage,
                  limit: 10,
                  searchquery: debouncedSearchQuery,
                  status_filter:
                    statusFilter !== "all" ? statusFilter : undefined,
                }),
              )
            }
            className="bg-background rounded-2xl text-primary/80 border-primary/80 border-1 hover:text-white hover:bg-primary/90"
          >
            {t.bookingList.buttons.refresh[lang]}
          </Button>
        </div>
        {/* Search and Filters */}
        <div className="flex flex-wrap gap-4 items-center justify-between">
          <div className="flex gap-4 items-center">
            <input
              type="text"
              placeholder={t.bookingList.filters.search[lang]}
              value={searchQuery}
              size={50}
              onChange={(e) => handleSearchQuery(e)}
              className="w-full text-sm p-2 bg-white rounded-md sm:max-w-md focus:outline-none focus:ring-1 focus:ring-[var(--secondary)] focus:border-[var(--secondary)]"
            />
            <select
              value={statusFilter}
              onChange={(e) => setStatusFilter(e.target.value as BookingStatus)}
              className="select bg-white text-sm p-2 rounded-md focus:outline-none focus:ring-1 focus:ring-[var(--secondary)] focus:border-[var(--secondary)]"
            >
<<<<<<< HEAD
              {statusFilterOptions.map((option) => (
                <option key={`option-${option}`} value={option}>
                  {
                    t.bookingList.filters.status[
                      option as keyof typeof t.bookingList.filters.status
                    ]?.[lang]
                  }
                </option>
              ))}
=======
              <option value="all">
                {t.bookingList.filters.status.all[lang]}
              </option>
              <option value="pending">
                {t.bookingList.filters.status.pending[lang]}
              </option>
              <option value="confirmed">
                {t.bookingList.filters.status.confirmed[lang]}
              </option>
              <option value="rejected">
                {t.bookingList.filters.status.rejected[lang]}
              </option>
              <option value="cancelled">
                {t.bookingList.filters.status.cancelled[lang]}
              </option>
              <option value="picked_up">
                {t.bookingList.filters.status.picked_up[lang]}
              </option>
              <option value="returned">
                {t.bookingList.filters.status.returned[lang]}
              </option>
              <option value="completed">
                {t.bookingList.filters.status.completed[lang]}
              </option>
>>>>>>> 727bbf8f
            </select>
            {(searchQuery || statusFilter !== "all") && (
              <Button
                onClick={() => {
                  setSearchQuery("");
                  setStatusFilter("all");
                }}
                size={"sm"}
                className="px-2 py-0 bg-white text-secondary border-1 border-secondary hover:bg-secondary hover:text-white rounded-2xl"
              >
                {t.bookingList.filters.clear[lang]}
              </Button>
            )}
          </div>

          {/* Ordering Toggle Buttons */}
          <div className="flex gap-2 items-center">
            <span className="text-sm italic text-primary/70">
              {t.bookingList.filters.filterBy[lang]}
            </span>
            <Button
              onClick={() => handleOrderToggle("created_at")}
              variant={orderBy === "created_at" ? "secondary" : "default"}
              size="sm"
              disabled={orderBy === "created_at"}
              className={`flex items-center gap-2 ${
                orderBy === "created_at"
                  ? "cursor-not-allowed opacity-75"
                  : "cursor-pointer"
              }`}
            >
              <Clock className="h-4 w-4" />
              {t.bookingList.filters.recent[lang]}
            </Button>
            <Button
              onClick={() => handleOrderToggle("start_date")}
              variant={orderBy === "start_date" ? "secondary" : "default"}
              size="sm"
              disabled={orderBy === "start_date"}
              className={`flex items-center gap-2 ${
                orderBy === "start_date"
                  ? "cursor-not-allowed opacity-75"
                  : "cursor-pointer"
              }`}
            >
              <Calendar className="h-4 w-4" />
              {t.bookingList.filters.upcoming[lang]}
            </Button>
          </div>
        </div>
        {/* Table of Bookings */}
        <PaginatedDataTable
          columns={columns}
          data={bookings}
          pageIndex={currentPage - 1}
          pageCount={totalPages}
          onPageChange={(page) => handlePageChange(page + 1)}
          rowProps={(row) => ({
            style: { cursor: "pointer" },
            onClick: () => navigate(`/admin/bookings/${row.original.id}`),
          })}
        />
      </div>
    </>
  );
};

export default BookingList;<|MERGE_RESOLUTION|>--- conflicted
+++ resolved
@@ -78,7 +78,6 @@
     activeOrgId,
   ]);
 
-<<<<<<< HEAD
   const statusFilterOptions = [
     "all",
     "pending",
@@ -89,10 +88,7 @@
     "picked_up",
   ];
 
-  const columns: ColumnDef<BookingPreview>[] = [
-=======
   const columns: ColumnDef<BookingPreviewWithOrgData>[] = [
->>>>>>> 727bbf8f
     {
       id: "actions",
       size: 5,
@@ -216,7 +212,6 @@
               onChange={(e) => setStatusFilter(e.target.value as BookingStatus)}
               className="select bg-white text-sm p-2 rounded-md focus:outline-none focus:ring-1 focus:ring-[var(--secondary)] focus:border-[var(--secondary)]"
             >
-<<<<<<< HEAD
               {statusFilterOptions.map((option) => (
                 <option key={`option-${option}`} value={option}>
                   {
@@ -226,32 +221,6 @@
                   }
                 </option>
               ))}
-=======
-              <option value="all">
-                {t.bookingList.filters.status.all[lang]}
-              </option>
-              <option value="pending">
-                {t.bookingList.filters.status.pending[lang]}
-              </option>
-              <option value="confirmed">
-                {t.bookingList.filters.status.confirmed[lang]}
-              </option>
-              <option value="rejected">
-                {t.bookingList.filters.status.rejected[lang]}
-              </option>
-              <option value="cancelled">
-                {t.bookingList.filters.status.cancelled[lang]}
-              </option>
-              <option value="picked_up">
-                {t.bookingList.filters.status.picked_up[lang]}
-              </option>
-              <option value="returned">
-                {t.bookingList.filters.status.returned[lang]}
-              </option>
-              <option value="completed">
-                {t.bookingList.filters.status.completed[lang]}
-              </option>
->>>>>>> 727bbf8f
             </select>
             {(searchQuery || statusFilter !== "all") && (
               <Button
