--- conflicted
+++ resolved
@@ -8,22 +8,16 @@
 import { resetRoles, fetchCurrentUserRoles } from "@/store/slices/rolesSlice";
 import { clearSelectedUser, getUserById } from "@/store/slices/usersSlice";
 import { AuthRedirect } from "@/components/Auth/AuthRedirect";
-<<<<<<< HEAD
+import { getAuthToken, clearCachedAuthToken } from "@/api/axios";
 import { toast } from "sonner";
 import { AuthService } from "@/components/Auth/AuthService";
-=======
-import { getAuthToken, clearCachedAuthToken } from "@/api/axios";
->>>>>>> bd10814b
 
 export function AuthProvider({ children }: { children: React.ReactNode }) {
   const [session, setSession] = useState<Session | null>(null);
   const [user, setUser] = useState<User | null>(null);
   const [authLoading, setAuthLoading] = useState(true);
-<<<<<<< HEAD
+  const [rolesLoaded, setRolesLoaded] = useState(false);
   const [setupInProgress, setSetupInProgress] = useState(false);
-=======
-  const [rolesLoaded, setRolesLoaded] = useState(false);
->>>>>>> bd10814b
 
   const navigate = useNavigate();
   const location = useLocation();
@@ -214,7 +208,9 @@
     }
   };
 
-<<<<<<< HEAD
+  // Determine if everything is ready to render (including roles)
+  const isLoading = Boolean(authLoading || (user && !rolesLoaded));
+
   const refreshSession = async () => {
     const { data, error } = await supabase.auth.refreshSession();
     if (error) {
@@ -224,19 +220,11 @@
       setUser(data.user);
     }
   };
-=======
-  // Determine if everything is ready to render (including roles)
-  const isLoading = Boolean(authLoading || (user && !rolesLoaded));
->>>>>>> bd10814b
 
   const value = {
     session,
     user,
-<<<<<<< HEAD
-    authLoading: authLoading || setupInProgress,
-=======
-    authLoading: isLoading,
->>>>>>> bd10814b
+    authLoading: isLoading: authLoading || setupInProgress,
     signOut,
     refreshSession,
   };
